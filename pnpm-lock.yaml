lockfileVersion: '9.0'

settings:
  autoInstallPeers: true
  excludeLinksFromLockfile: false

importers:

  .:
    dependencies:
      '@octokit/rest':
        specifier: ^22.0.0
        version: 22.0.1
      '@parcel/watcher':
        specifier: ^2.5.1
        version: 2.5.1
      commander:
        specifier: ^14.0.0
        version: 14.0.2
      diff:
        specifier: ^8.0.2
        version: 8.0.2
      express:
        specifier: ^5.1.0
        version: 5.1.0
      ink:
        specifier: ^6.0.1
        version: 6.5.1(@types/react@19.2.6)(react@19.2.0)
      lucide-react:
        specifier: ^0.554.0
        version: 0.554.0(react@19.2.0)
      open:
        specifier: ^10.1.2
        version: 10.2.0
      prism-react-renderer:
        specifier: ^2.4.1
        version: 2.4.1(react@19.2.0)
      prismjs:
        specifier: ^1.30.0
        version: 1.30.0
      react:
        specifier: ^19.1.0
        version: 19.2.0
      react-dom:
        specifier: ^19.1.0
        version: 19.2.0(react@19.2.0)
      react-hotkeys-hook:
        specifier: ^5.1.0
        version: 5.2.1(react-dom@19.2.0(react@19.2.0))(react@19.2.0)
      simple-git:
        specifier: ^3.28.0
        version: 3.30.0
    devDependencies:
      '@eslint/js':
        specifier: ^9.30.1
        version: 9.39.1
      '@prettier/plugin-oxc':
        specifier: ^0.0.5
        version: 0.0.5
      '@tailwindcss/forms':
        specifier: ^0.5.10
        version: 0.5.10(tailwindcss@4.1.17)
      '@tailwindcss/postcss':
        specifier: ^4.1.11
        version: 4.1.17
      '@tailwindcss/typography':
        specifier: ^0.5.16
        version: 0.5.19(tailwindcss@4.1.17)
      '@testing-library/jest-dom':
        specifier: ^6.6.3
        version: 6.9.1
      '@testing-library/react':
        specifier: ^16.3.0
        version: 16.3.0(@testing-library/dom@10.4.1)(@types/react-dom@19.2.3(@types/react@19.2.6))(@types/react@19.2.6)(react-dom@19.2.0(react@19.2.0))(react@19.2.0)
      '@testing-library/user-event':
        specifier: ^14.6.1
        version: 14.6.1(@testing-library/dom@10.4.1)
      '@tsconfig/strictest':
        specifier: ^2.0.5
<<<<<<< HEAD
        version: 2.0.7
      '@types/diff':
        specifier: ^8.0.0
        version: 8.0.0
=======
        version: 2.0.8
>>>>>>> bc1550be
      '@types/express':
        specifier: ^5.0.3
        version: 5.0.5
      '@types/node':
        specifier: ^24.0.8
        version: 24.10.1
      '@types/prismjs':
        specifier: ^1.26.5
        version: 1.26.5
      '@types/react':
        specifier: ^19.1.8
        version: 19.2.6
      '@types/react-dom':
        specifier: ^19.1.6
        version: 19.2.3(@types/react@19.2.6)
      '@typescript-eslint/eslint-plugin':
        specifier: ^8.35.1
        version: 8.47.0(@typescript-eslint/parser@8.47.0(eslint@9.39.1(jiti@2.6.1))(typescript@5.9.3))(eslint@9.39.1(jiti@2.6.1))(typescript@5.9.3)
      '@typescript-eslint/parser':
        specifier: ^8.35.1
        version: 8.47.0(eslint@9.39.1(jiti@2.6.1))(typescript@5.9.3)
      '@vitejs/plugin-react':
        specifier: ^4.6.0
        version: 4.7.0(vite@7.2.2(@types/node@24.10.1)(jiti@2.6.1)(lightningcss@1.30.2))
      autoprefixer:
        specifier: ^10.4.21
        version: 10.4.22(postcss@8.5.6)
      eslint:
        specifier: ^9.30.0
        version: 9.39.1(jiti@2.6.1)
      eslint-config-prettier:
        specifier: ^10.1.5
        version: 10.1.8(eslint@9.39.1(jiti@2.6.1))
      eslint-plugin-import:
        specifier: ^2.32.0
        version: 2.32.0(@typescript-eslint/parser@8.47.0(eslint@9.39.1(jiti@2.6.1))(typescript@5.9.3))(eslint@9.39.1(jiti@2.6.1))
      eslint-plugin-react:
        specifier: ^7.37.5
        version: 7.37.5(eslint@9.39.1(jiti@2.6.1))
      eslint-plugin-react-hooks:
        specifier: ^5.2.0
        version: 5.2.0(eslint@9.39.1(jiti@2.6.1))
      eslint-plugin-unused-imports:
        specifier: ^4.1.4
        version: 4.3.0(@typescript-eslint/eslint-plugin@8.47.0(@typescript-eslint/parser@8.47.0(eslint@9.39.1(jiti@2.6.1))(typescript@5.9.3))(eslint@9.39.1(jiti@2.6.1))(typescript@5.9.3))(eslint@9.39.1(jiti@2.6.1))
      globals:
        specifier: ^16.3.0
        version: 16.5.0
      happy-dom:
        specifier: ^18.0.1
        version: 18.0.1
      lefthook:
        specifier: ^1.11.14
        version: 1.13.6
      mri:
        specifier: ^1.2.0
        version: 1.2.0
      playwright:
        specifier: ^1.54.1
        version: 1.56.1
      postcss:
        specifier: ^8.5.6
        version: 8.5.6
      prettier:
        specifier: ^3.6.2
        version: 3.6.2
      tailwindcss:
        specifier: ^4.1.11
        version: 4.1.17
      typescript:
        specifier: ^5.8.3
        version: 5.9.3
      undici:
        specifier: ^7.11.0
        version: 7.16.0
      vite:
        specifier: ^7.0.0
        version: 7.2.2(@types/node@24.10.1)(jiti@2.6.1)(lightningcss@1.30.2)
      vitest:
        specifier: ^4.0.6
        version: 4.0.10(@types/node@24.10.1)(happy-dom@18.0.1)(jiti@2.6.1)(lightningcss@1.30.2)

packages:

  '@adobe/css-tools@4.4.3':
    resolution: {integrity: sha512-VQKMkwriZbaOgVCby1UDY/LDk5fIjhQicCvVPFqfe+69fWaPWydbWJ3wRt59/YzIwda1I81loas3oCoHxnqvdA==}

  '@alcalzone/ansi-tokenize@0.2.2':
    resolution: {integrity: sha512-mkOh+Wwawzuf5wa30bvc4nA+Qb6DIrGWgBhRR/Pw4T9nsgYait8izvXkNyU78D6Wcu3Z+KUdwCmLCxlWjEotYA==}
    engines: {node: '>=18'}

  '@alloc/quick-lru@5.2.0':
    resolution: {integrity: sha512-UrcABB+4bUrFABwbluTIBErXwvbsU/V7TZWfmbgJfbkwiBuziS9gxdODUyuiecfdGQ85jglMW6juS3+z5TsKLw==}
    engines: {node: '>=10'}

  '@ampproject/remapping@2.3.0':
    resolution: {integrity: sha512-30iZtAPgz+LTIYoeivqYo853f02jBYSd5uGnGpkFV0M3xOt9aN73erkgYAmZU43x4VfqcnLxW9Kpg3R5LC4YYw==}
    engines: {node: '>=6.0.0'}

  '@babel/code-frame@7.27.1':
    resolution: {integrity: sha512-cjQ7ZlQ0Mv3b47hABuTevyTuYN4i+loJKGeV9flcCgIK37cCXRh+L1bd3iBHlynerhQ7BhCkn2BPbQUL+rGqFg==}
    engines: {node: '>=6.9.0'}

  '@babel/compat-data@7.28.0':
    resolution: {integrity: sha512-60X7qkglvrap8mn1lh2ebxXdZYtUcpd7gsmy9kLaBJ4i/WdY8PqTSdxyA8qraikqKQK5C1KRBKXqznrVapyNaw==}
    engines: {node: '>=6.9.0'}

  '@babel/core@7.28.0':
    resolution: {integrity: sha512-UlLAnTPrFdNGoFtbSXwcGFQBtQZJCNjaN6hQNP3UPvuNXT1i82N26KL3dZeIpNalWywr9IuQuncaAfUaS1g6sQ==}
    engines: {node: '>=6.9.0'}

  '@babel/generator@7.28.0':
    resolution: {integrity: sha512-lJjzvrbEeWrhB4P3QBsH7tey117PjLZnDbLiQEKjQ/fNJTjuq4HSqgFA+UNSwZT8D7dxxbnuSBMsa1lrWzKlQg==}
    engines: {node: '>=6.9.0'}

  '@babel/helper-compilation-targets@7.27.2':
    resolution: {integrity: sha512-2+1thGUUWWjLTYTHZWK1n8Yga0ijBz1XAhUXcKy81rd5g6yh7hGqMp45v7cadSbEHc9G3OTv45SyneRN3ps4DQ==}
    engines: {node: '>=6.9.0'}

  '@babel/helper-globals@7.28.0':
    resolution: {integrity: sha512-+W6cISkXFa1jXsDEdYA8HeevQT/FULhxzR99pxphltZcVaugps53THCeiWA8SguxxpSp3gKPiuYfSWopkLQ4hw==}
    engines: {node: '>=6.9.0'}

  '@babel/helper-module-imports@7.27.1':
    resolution: {integrity: sha512-0gSFWUPNXNopqtIPQvlD5WgXYI5GY2kP2cCvoT8kczjbfcfuIljTbcWrulD1CIPIX2gt1wghbDy08yE1p+/r3w==}
    engines: {node: '>=6.9.0'}

  '@babel/helper-module-transforms@7.27.3':
    resolution: {integrity: sha512-dSOvYwvyLsWBeIRyOeHXp5vPj5l1I011r52FM1+r1jCERv+aFXYk4whgQccYEGYxK2H3ZAIA8nuPkQ0HaUo3qg==}
    engines: {node: '>=6.9.0'}
    peerDependencies:
      '@babel/core': ^7.0.0

  '@babel/helper-plugin-utils@7.27.1':
    resolution: {integrity: sha512-1gn1Up5YXka3YYAHGKpbideQ5Yjf1tDa9qYcgysz+cNCXukyLl6DjPXhD3VRwSb8c0J9tA4b2+rHEZtc6R0tlw==}
    engines: {node: '>=6.9.0'}

  '@babel/helper-string-parser@7.27.1':
    resolution: {integrity: sha512-qMlSxKbpRlAridDExk92nSobyDdpPijUq2DW6oDnUqd0iOGxmQjyqhMIihI9+zv4LPyZdRje2cavWPbCbWm3eA==}
    engines: {node: '>=6.9.0'}

  '@babel/helper-validator-identifier@7.27.1':
    resolution: {integrity: sha512-D2hP9eA+Sqx1kBZgzxZh0y1trbuU+JoDkiEwqhQ36nodYqJwyEIhPSdMNd7lOm/4io72luTPWH20Yda0xOuUow==}
    engines: {node: '>=6.9.0'}

  '@babel/helper-validator-option@7.27.1':
    resolution: {integrity: sha512-YvjJow9FxbhFFKDSuFnVCe2WxXk1zWc22fFePVNEaWJEu8IrZVlda6N0uHwzZrUM1il7NC9Mlp4MaJYbYd9JSg==}
    engines: {node: '>=6.9.0'}

  '@babel/helpers@7.28.2':
    resolution: {integrity: sha512-/V9771t+EgXz62aCcyofnQhGM8DQACbRhvzKFsXKC9QM+5MadF8ZmIm0crDMaz3+o0h0zXfJnd4EhbYbxsrcFw==}
    engines: {node: '>=6.9.0'}

  '@babel/parser@7.28.0':
    resolution: {integrity: sha512-jVZGvOxOuNSsuQuLRTh13nU0AogFlw32w/MT+LV6D3sP5WdbW61E77RnkbaO2dUvmPAYrBDJXGn5gGS6tH4j8g==}
    engines: {node: '>=6.0.0'}
    hasBin: true

  '@babel/plugin-transform-react-jsx-self@7.27.1':
    resolution: {integrity: sha512-6UzkCs+ejGdZ5mFFC/OCUrv028ab2fp1znZmCZjAOBKiBK2jXD1O+BPSfX8X2qjJ75fZBMSnQn3Rq2mrBJK2mw==}
    engines: {node: '>=6.9.0'}
    peerDependencies:
      '@babel/core': ^7.0.0-0

  '@babel/plugin-transform-react-jsx-source@7.27.1':
    resolution: {integrity: sha512-zbwoTsBruTeKB9hSq73ha66iFeJHuaFkUbwvqElnygoNbj/jHRsSeokowZFN3CZ64IvEqcmmkVe89OPXc7ldAw==}
    engines: {node: '>=6.9.0'}
    peerDependencies:
      '@babel/core': ^7.0.0-0

  '@babel/runtime@7.28.2':
    resolution: {integrity: sha512-KHp2IflsnGywDjBWDkR9iEqiWSpc8GIi0lgTT3mOElT0PP1tG26P4tmFI2YvAdzgq9RGyoHZQEIEdZy6Ec5xCA==}
    engines: {node: '>=6.9.0'}

  '@babel/runtime@7.28.4':
    resolution: {integrity: sha512-Q/N6JNWvIvPnLDvjlE1OUBLPQHH6l3CltCEsHIujp45zQUSSh8K+gHnaEX45yAT1nyngnINhvWtzN+Nb9D8RAQ==}
    engines: {node: '>=6.9.0'}

  '@babel/template@7.27.2':
    resolution: {integrity: sha512-LPDZ85aEJyYSd18/DkjNh4/y1ntkE5KwUHWTiqgRxruuZL2F1yuHligVHLvcHY2vMHXttKFpJn6LwfI7cw7ODw==}
    engines: {node: '>=6.9.0'}

  '@babel/traverse@7.28.0':
    resolution: {integrity: sha512-mGe7UK5wWyh0bKRfupsUchrQGqvDbZDbKJw+kcRGSmdHVYrv+ltd0pnpDTVpiTqnaBru9iEvA8pz8W46v0Amwg==}
    engines: {node: '>=6.9.0'}

  '@babel/types@7.28.2':
    resolution: {integrity: sha512-ruv7Ae4J5dUYULmeXw1gmb7rYRz57OWCPM57pHojnLq/3Z1CK2lNSLTCVjxVk1F/TZHwOZZrOWi0ur95BbLxNQ==}
    engines: {node: '>=6.9.0'}

  '@emnapi/core@1.7.1':
    resolution: {integrity: sha512-o1uhUASyo921r2XtHYOHy7gdkGLge8ghBEQHMWmyJFoXlpU58kIrhhN3w26lpQb6dspetweapMn2CSNwQ8I4wg==}

  '@emnapi/runtime@1.7.1':
    resolution: {integrity: sha512-PVtJr5CmLwYAU9PZDMITZoR5iAOShYREoR45EyyLrbntV50mdePTgUn4AmOw90Ifcj+x2kRjdzr1HP3RrNiHGA==}

  '@emnapi/wasi-threads@1.1.0':
    resolution: {integrity: sha512-WI0DdZ8xFSbgMjR1sFsKABJ/C5OnRrjT06JXbZKexJGrDuPTzZdDYfFlsgcCXCyf+suG5QU2e/y1Wo2V/OapLQ==}

  '@esbuild/aix-ppc64@0.25.12':
    resolution: {integrity: sha512-Hhmwd6CInZ3dwpuGTF8fJG6yoWmsToE+vYgD4nytZVxcu1ulHpUQRAB1UJ8+N1Am3Mz4+xOByoQoSZf4D+CpkA==}
    engines: {node: '>=18'}
    cpu: [ppc64]
    os: [aix]

  '@esbuild/android-arm64@0.25.12':
    resolution: {integrity: sha512-6AAmLG7zwD1Z159jCKPvAxZd4y/VTO0VkprYy+3N2FtJ8+BQWFXU+OxARIwA46c5tdD9SsKGZ/1ocqBS/gAKHg==}
    engines: {node: '>=18'}
    cpu: [arm64]
    os: [android]

  '@esbuild/android-arm@0.25.12':
    resolution: {integrity: sha512-VJ+sKvNA/GE7Ccacc9Cha7bpS8nyzVv0jdVgwNDaR4gDMC/2TTRc33Ip8qrNYUcpkOHUT5OZ0bUcNNVZQ9RLlg==}
    engines: {node: '>=18'}
    cpu: [arm]
    os: [android]

  '@esbuild/android-x64@0.25.12':
    resolution: {integrity: sha512-5jbb+2hhDHx5phYR2By8GTWEzn6I9UqR11Kwf22iKbNpYrsmRB18aX/9ivc5cabcUiAT/wM+YIZ6SG9QO6a8kg==}
    engines: {node: '>=18'}
    cpu: [x64]
    os: [android]

  '@esbuild/darwin-arm64@0.25.12':
    resolution: {integrity: sha512-N3zl+lxHCifgIlcMUP5016ESkeQjLj/959RxxNYIthIg+CQHInujFuXeWbWMgnTo4cp5XVHqFPmpyu9J65C1Yg==}
    engines: {node: '>=18'}
    cpu: [arm64]
    os: [darwin]

  '@esbuild/darwin-x64@0.25.12':
    resolution: {integrity: sha512-HQ9ka4Kx21qHXwtlTUVbKJOAnmG1ipXhdWTmNXiPzPfWKpXqASVcWdnf2bnL73wgjNrFXAa3yYvBSd9pzfEIpA==}
    engines: {node: '>=18'}
    cpu: [x64]
    os: [darwin]

  '@esbuild/freebsd-arm64@0.25.12':
    resolution: {integrity: sha512-gA0Bx759+7Jve03K1S0vkOu5Lg/85dou3EseOGUes8flVOGxbhDDh/iZaoek11Y8mtyKPGF3vP8XhnkDEAmzeg==}
    engines: {node: '>=18'}
    cpu: [arm64]
    os: [freebsd]

  '@esbuild/freebsd-x64@0.25.12':
    resolution: {integrity: sha512-TGbO26Yw2xsHzxtbVFGEXBFH0FRAP7gtcPE7P5yP7wGy7cXK2oO7RyOhL5NLiqTlBh47XhmIUXuGciXEqYFfBQ==}
    engines: {node: '>=18'}
    cpu: [x64]
    os: [freebsd]

  '@esbuild/linux-arm64@0.25.12':
    resolution: {integrity: sha512-8bwX7a8FghIgrupcxb4aUmYDLp8pX06rGh5HqDT7bB+8Rdells6mHvrFHHW2JAOPZUbnjUpKTLg6ECyzvas2AQ==}
    engines: {node: '>=18'}
    cpu: [arm64]
    os: [linux]

  '@esbuild/linux-arm@0.25.12':
    resolution: {integrity: sha512-lPDGyC1JPDou8kGcywY0YILzWlhhnRjdof3UlcoqYmS9El818LLfJJc3PXXgZHrHCAKs/Z2SeZtDJr5MrkxtOw==}
    engines: {node: '>=18'}
    cpu: [arm]
    os: [linux]

  '@esbuild/linux-ia32@0.25.12':
    resolution: {integrity: sha512-0y9KrdVnbMM2/vG8KfU0byhUN+EFCny9+8g202gYqSSVMonbsCfLjUO+rCci7pM0WBEtz+oK/PIwHkzxkyharA==}
    engines: {node: '>=18'}
    cpu: [ia32]
    os: [linux]

  '@esbuild/linux-loong64@0.25.12':
    resolution: {integrity: sha512-h///Lr5a9rib/v1GGqXVGzjL4TMvVTv+s1DPoxQdz7l/AYv6LDSxdIwzxkrPW438oUXiDtwM10o9PmwS/6Z0Ng==}
    engines: {node: '>=18'}
    cpu: [loong64]
    os: [linux]

  '@esbuild/linux-mips64el@0.25.12':
    resolution: {integrity: sha512-iyRrM1Pzy9GFMDLsXn1iHUm18nhKnNMWscjmp4+hpafcZjrr2WbT//d20xaGljXDBYHqRcl8HnxbX6uaA/eGVw==}
    engines: {node: '>=18'}
    cpu: [mips64el]
    os: [linux]

  '@esbuild/linux-ppc64@0.25.12':
    resolution: {integrity: sha512-9meM/lRXxMi5PSUqEXRCtVjEZBGwB7P/D4yT8UG/mwIdze2aV4Vo6U5gD3+RsoHXKkHCfSxZKzmDssVlRj1QQA==}
    engines: {node: '>=18'}
    cpu: [ppc64]
    os: [linux]

  '@esbuild/linux-riscv64@0.25.12':
    resolution: {integrity: sha512-Zr7KR4hgKUpWAwb1f3o5ygT04MzqVrGEGXGLnj15YQDJErYu/BGg+wmFlIDOdJp0PmB0lLvxFIOXZgFRrdjR0w==}
    engines: {node: '>=18'}
    cpu: [riscv64]
    os: [linux]

  '@esbuild/linux-s390x@0.25.12':
    resolution: {integrity: sha512-MsKncOcgTNvdtiISc/jZs/Zf8d0cl/t3gYWX8J9ubBnVOwlk65UIEEvgBORTiljloIWnBzLs4qhzPkJcitIzIg==}
    engines: {node: '>=18'}
    cpu: [s390x]
    os: [linux]

  '@esbuild/linux-x64@0.25.12':
    resolution: {integrity: sha512-uqZMTLr/zR/ed4jIGnwSLkaHmPjOjJvnm6TVVitAa08SLS9Z0VM8wIRx7gWbJB5/J54YuIMInDquWyYvQLZkgw==}
    engines: {node: '>=18'}
    cpu: [x64]
    os: [linux]

  '@esbuild/netbsd-arm64@0.25.12':
    resolution: {integrity: sha512-xXwcTq4GhRM7J9A8Gv5boanHhRa/Q9KLVmcyXHCTaM4wKfIpWkdXiMog/KsnxzJ0A1+nD+zoecuzqPmCRyBGjg==}
    engines: {node: '>=18'}
    cpu: [arm64]
    os: [netbsd]

  '@esbuild/netbsd-x64@0.25.12':
    resolution: {integrity: sha512-Ld5pTlzPy3YwGec4OuHh1aCVCRvOXdH8DgRjfDy/oumVovmuSzWfnSJg+VtakB9Cm0gxNO9BzWkj6mtO1FMXkQ==}
    engines: {node: '>=18'}
    cpu: [x64]
    os: [netbsd]

  '@esbuild/openbsd-arm64@0.25.12':
    resolution: {integrity: sha512-fF96T6KsBo/pkQI950FARU9apGNTSlZGsv1jZBAlcLL1MLjLNIWPBkj5NlSz8aAzYKg+eNqknrUJ24QBybeR5A==}
    engines: {node: '>=18'}
    cpu: [arm64]
    os: [openbsd]

  '@esbuild/openbsd-x64@0.25.12':
    resolution: {integrity: sha512-MZyXUkZHjQxUvzK7rN8DJ3SRmrVrke8ZyRusHlP+kuwqTcfWLyqMOE3sScPPyeIXN/mDJIfGXvcMqCgYKekoQw==}
    engines: {node: '>=18'}
    cpu: [x64]
    os: [openbsd]

  '@esbuild/openharmony-arm64@0.25.12':
    resolution: {integrity: sha512-rm0YWsqUSRrjncSXGA7Zv78Nbnw4XL6/dzr20cyrQf7ZmRcsovpcRBdhD43Nuk3y7XIoW2OxMVvwuRvk9XdASg==}
    engines: {node: '>=18'}
    cpu: [arm64]
    os: [openharmony]

  '@esbuild/sunos-x64@0.25.12':
    resolution: {integrity: sha512-3wGSCDyuTHQUzt0nV7bocDy72r2lI33QL3gkDNGkod22EsYl04sMf0qLb8luNKTOmgF/eDEDP5BFNwoBKH441w==}
    engines: {node: '>=18'}
    cpu: [x64]
    os: [sunos]

  '@esbuild/win32-arm64@0.25.12':
    resolution: {integrity: sha512-rMmLrur64A7+DKlnSuwqUdRKyd3UE7oPJZmnljqEptesKM8wx9J8gx5u0+9Pq0fQQW8vqeKebwNXdfOyP+8Bsg==}
    engines: {node: '>=18'}
    cpu: [arm64]
    os: [win32]

  '@esbuild/win32-ia32@0.25.12':
    resolution: {integrity: sha512-HkqnmmBoCbCwxUKKNPBixiWDGCpQGVsrQfJoVGYLPT41XWF8lHuE5N6WhVia2n4o5QK5M4tYr21827fNhi4byQ==}
    engines: {node: '>=18'}
    cpu: [ia32]
    os: [win32]

  '@esbuild/win32-x64@0.25.12':
    resolution: {integrity: sha512-alJC0uCZpTFrSL0CCDjcgleBXPnCrEAhTBILpeAp7M/OFgoqtAetfBzX0xM00MUsVVPpVjlPuMbREqnZCXaTnA==}
    engines: {node: '>=18'}
    cpu: [x64]
    os: [win32]

  '@eslint-community/eslint-utils@4.9.0':
    resolution: {integrity: sha512-ayVFHdtZ+hsq1t2Dy24wCmGXGe4q9Gu3smhLYALJrr473ZH27MsnSL+LKUlimp4BWJqMDMLmPpx/Q9R3OAlL4g==}
    engines: {node: ^12.22.0 || ^14.17.0 || >=16.0.0}
    peerDependencies:
      eslint: ^6.0.0 || ^7.0.0 || >=8.0.0

  '@eslint-community/regexpp@4.12.2':
    resolution: {integrity: sha512-EriSTlt5OC9/7SXkRSCAhfSxxoSUgBm33OH+IkwbdpgoqsSsUg7y3uh+IICI/Qg4BBWr3U2i39RpmycbxMq4ew==}
    engines: {node: ^12.0.0 || ^14.0.0 || >=16.0.0}

  '@eslint/config-array@0.21.1':
    resolution: {integrity: sha512-aw1gNayWpdI/jSYVgzN5pL0cfzU02GT3NBpeT/DXbx1/1x7ZKxFPd9bwrzygx/qiwIQiJ1sw/zD8qY/kRvlGHA==}
    engines: {node: ^18.18.0 || ^20.9.0 || >=21.1.0}

  '@eslint/config-helpers@0.4.2':
    resolution: {integrity: sha512-gBrxN88gOIf3R7ja5K9slwNayVcZgK6SOUORm2uBzTeIEfeVaIhOpCtTox3P6R7o2jLFwLFTLnC7kU/RGcYEgw==}
    engines: {node: ^18.18.0 || ^20.9.0 || >=21.1.0}

  '@eslint/core@0.17.0':
    resolution: {integrity: sha512-yL/sLrpmtDaFEiUj1osRP4TI2MDz1AddJL+jZ7KSqvBuliN4xqYY54IfdN8qD8Toa6g1iloph1fxQNkjOxrrpQ==}
    engines: {node: ^18.18.0 || ^20.9.0 || >=21.1.0}

  '@eslint/eslintrc@3.3.1':
    resolution: {integrity: sha512-gtF186CXhIl1p4pJNGZw8Yc6RlshoePRvE0X91oPGb3vZ8pM3qOS9W9NGPat9LziaBV7XrJWGylNQXkGcnM3IQ==}
    engines: {node: ^18.18.0 || ^20.9.0 || >=21.1.0}

  '@eslint/js@9.39.1':
    resolution: {integrity: sha512-S26Stp4zCy88tH94QbBv3XCuzRQiZ9yXofEILmglYTh/Ug/a9/umqvgFtYBAo3Lp0nsI/5/qH1CCrbdK3AP1Tw==}
    engines: {node: ^18.18.0 || ^20.9.0 || >=21.1.0}

  '@eslint/object-schema@2.1.7':
    resolution: {integrity: sha512-VtAOaymWVfZcmZbp6E2mympDIHvyjXs/12LqWYjVw6qjrfF+VK+fyG33kChz3nnK+SU5/NeHOqrTEHS8sXO3OA==}
    engines: {node: ^18.18.0 || ^20.9.0 || >=21.1.0}

  '@eslint/plugin-kit@0.4.1':
    resolution: {integrity: sha512-43/qtrDUokr7LJqoF2c3+RInu/t4zfrpYdoSDfYyhg52rwLV6TnOvdG4fXm7IkSB3wErkcmJS9iEhjVtOSEjjA==}
    engines: {node: ^18.18.0 || ^20.9.0 || >=21.1.0}

  '@humanfs/core@0.19.1':
    resolution: {integrity: sha512-5DyQ4+1JEUzejeK1JGICcideyfUbGixgS9jNgex5nqkW+cY7WZhxBigmieN5Qnw9ZosSNVC9KQKyb+GUaGyKUA==}
    engines: {node: '>=18.18.0'}

  '@humanfs/node@0.16.7':
    resolution: {integrity: sha512-/zUx+yOsIrG4Y43Eh2peDeKCxlRt/gET6aHfaKpuq267qXdYDFViVHfMaLyygZOnl0kGWxFIgsBy8QFuTLUXEQ==}
    engines: {node: '>=18.18.0'}

  '@humanwhocodes/module-importer@1.0.1':
    resolution: {integrity: sha512-bxveV4V8v5Yb4ncFTT3rPSgZBOpCkjfK0y4oVVVJwIuDVBRMDXrPyXRL988i5ap9m9bnyEEjWfm5WkBmtffLfA==}
    engines: {node: '>=12.22'}

  '@humanwhocodes/retry@0.4.3':
    resolution: {integrity: sha512-bV0Tgo9K4hfPCek+aMAn81RppFKv2ySDQeMoSZuvTASywNTnVJCArCZE2FWqpvIatKu7VMRLWlR1EazvVhDyhQ==}
    engines: {node: '>=18.18'}

  '@jridgewell/gen-mapping@0.3.12':
    resolution: {integrity: sha512-OuLGC46TjB5BbN1dH8JULVVZY4WTdkF7tV9Ys6wLL1rubZnCMstOhNHueU5bLCrnRuDhKPDM4g6sw4Bel5Gzqg==}

  '@jridgewell/gen-mapping@0.3.13':
    resolution: {integrity: sha512-2kkt/7niJ6MgEPxF0bYdQ6etZaA+fQvDcLKckhy1yIQOzaoKjBBjSj63/aLVjYE3qhRt5dvM+uUyfCg6UKCBbA==}

  '@jridgewell/remapping@2.3.5':
    resolution: {integrity: sha512-LI9u/+laYG4Ds1TDKSJW2YPrIlcVYOwi2fUC6xB43lueCjgxV4lffOCZCtYFiH6TNOX+tQKXx97T4IKHbhyHEQ==}

  '@jridgewell/resolve-uri@3.1.2':
    resolution: {integrity: sha512-bRISgCIjP20/tbWSPWMEi54QVPRZExkuD9lJL+UIxUKtwVJA8wW1Trb1jMs1RFXo1CBTNZ/5hpC9QvmKWdopKw==}
    engines: {node: '>=6.0.0'}

  '@jridgewell/sourcemap-codec@1.5.5':
    resolution: {integrity: sha512-cYQ9310grqxueWbl+WuIUIaiUaDcj7WOq5fVhEljNVgRfOUhY9fy2zTvfoqWsnebh8Sl70VScFbICvJnLKB0Og==}

  '@jridgewell/trace-mapping@0.3.29':
    resolution: {integrity: sha512-uw6guiW/gcAGPDhLmd77/6lW8QLeiV5RUTsAX46Db6oLhGaVj4lhnPwb184s1bkc8kdVg/+h988dro8GRDpmYQ==}

  '@jridgewell/trace-mapping@0.3.31':
    resolution: {integrity: sha512-zzNR+SdQSDJzc8joaeP8QQoCQr8NuYx2dIIytl1QeBEZHJ9uW6hebsrYgbz8hJwUQao3TWCMtmfV8Nu1twOLAw==}

  '@kwsites/file-exists@1.1.1':
    resolution: {integrity: sha512-m9/5YGR18lIwxSFDwfE3oA7bWuq9kdau6ugN4H2rJeyhFQZcG9AgSHkQtSD15a8WvTgfz9aikZMrKPHvbpqFiw==}

  '@kwsites/promise-deferred@1.1.1':
    resolution: {integrity: sha512-GaHYm+c0O9MjZRu0ongGBRbinu8gVAMd2UZjji6jVmqKtZluZnptXGWhz1E8j8D2HJ3f/yMxKAUC0b+57wncIw==}

  '@napi-rs/wasm-runtime@1.1.0':
    resolution: {integrity: sha512-Fq6DJW+Bb5jaWE69/qOE0D1TUN9+6uWhCeZpdnSBk14pjLcCWR7Q8n49PTSPHazM37JqrsdpEthXy2xn6jWWiA==}

  '@nodelib/fs.scandir@2.1.5':
    resolution: {integrity: sha512-vq24Bq3ym5HEQm2NKCr3yXDwjc7vTsEThRDnkp2DK9p1uqLR+DHurm/NOTo0KG7HYHU7eppKZj3MyqYuMBf62g==}
    engines: {node: '>= 8'}

  '@nodelib/fs.stat@2.0.5':
    resolution: {integrity: sha512-RkhPPp2zrqDAQA/2jNhnztcPAlv64XdhIp7a7454A5ovI7Bukxgt7MX7udwAu3zg1DcpPU0rz3VV1SeaqvY4+A==}
    engines: {node: '>= 8'}

  '@nodelib/fs.walk@1.2.8':
    resolution: {integrity: sha512-oGB+UxlgWcgQkgwo8GcEGwemoTFt3FIO9ababBmaGwXIoBKZ+GTy0pP185beGg7Llih/NSHSV2XAs1lnznocSg==}
    engines: {node: '>= 8'}

  '@octokit/auth-token@6.0.0':
    resolution: {integrity: sha512-P4YJBPdPSpWTQ1NU4XYdvHvXJJDxM6YwpS0FZHRgP7YFkdVxsWcpWGy/NVqlAA7PcPCnMacXlRm1y2PFZRWL/w==}
    engines: {node: '>= 20'}

  '@octokit/core@7.0.6':
    resolution: {integrity: sha512-DhGl4xMVFGVIyMwswXeyzdL4uXD5OGILGX5N8Y+f6W7LhC1Ze2poSNrkF/fedpVDHEEZ+PHFW0vL14I+mm8K3Q==}
    engines: {node: '>= 20'}

  '@octokit/endpoint@11.0.2':
    resolution: {integrity: sha512-4zCpzP1fWc7QlqunZ5bSEjxc6yLAlRTnDwKtgXfcI/FxxGoqedDG8V2+xJ60bV2kODqcGB+nATdtap/XYq2NZQ==}
    engines: {node: '>= 20'}

  '@octokit/graphql@9.0.3':
    resolution: {integrity: sha512-grAEuupr/C1rALFnXTv6ZQhFuL1D8G5y8CN04RgrO4FIPMrtm+mcZzFG7dcBm+nq+1ppNixu+Jd78aeJOYxlGA==}
    engines: {node: '>= 20'}

  '@octokit/openapi-types@27.0.0':
    resolution: {integrity: sha512-whrdktVs1h6gtR+09+QsNk2+FO+49j6ga1c55YZudfEG+oKJVvJLQi3zkOm5JjiUXAagWK2tI2kTGKJ2Ys7MGA==}

  '@octokit/plugin-paginate-rest@14.0.0':
    resolution: {integrity: sha512-fNVRE7ufJiAA3XUrha2omTA39M6IXIc6GIZLvlbsm8QOQCYvpq/LkMNGyFlB1d8hTDzsAXa3OKtybdMAYsV/fw==}
    engines: {node: '>= 20'}
    peerDependencies:
      '@octokit/core': '>=6'

  '@octokit/plugin-request-log@6.0.0':
    resolution: {integrity: sha512-UkOzeEN3W91/eBq9sPZNQ7sUBvYCqYbrrD8gTbBuGtHEuycE4/awMXcYvx6sVYo7LypPhmQwwpUe4Yyu4QZN5Q==}
    engines: {node: '>= 20'}
    peerDependencies:
      '@octokit/core': '>=6'

  '@octokit/plugin-rest-endpoint-methods@17.0.0':
    resolution: {integrity: sha512-B5yCyIlOJFPqUUeiD0cnBJwWJO8lkJs5d8+ze9QDP6SvfiXSz1BF+91+0MeI1d2yxgOhU/O+CvtiZ9jSkHhFAw==}
    engines: {node: '>= 20'}
    peerDependencies:
      '@octokit/core': '>=6'

  '@octokit/request-error@7.1.0':
    resolution: {integrity: sha512-KMQIfq5sOPpkQYajXHwnhjCC0slzCNScLHs9JafXc4RAJI+9f+jNDlBNaIMTvazOPLgb4BnlhGJOTbnN0wIjPw==}
    engines: {node: '>= 20'}

  '@octokit/request@10.0.7':
    resolution: {integrity: sha512-v93h0i1yu4idj8qFPZwjehoJx4j3Ntn+JhXsdJrG9pYaX6j/XRz2RmasMUHtNgQD39nrv/VwTWSqK0RNXR8upA==}
    engines: {node: '>= 20'}

  '@octokit/rest@22.0.1':
    resolution: {integrity: sha512-Jzbhzl3CEexhnivb1iQ0KJ7s5vvjMWcmRtq5aUsKmKDrRW6z3r84ngmiFKFvpZjpiU/9/S6ITPFRpn5s/3uQJw==}
    engines: {node: '>= 20'}

  '@octokit/types@16.0.0':
    resolution: {integrity: sha512-sKq+9r1Mm4efXW1FCk7hFSeJo4QKreL/tTbR0rz/qx/r1Oa2VV83LTA/H/MuCOX7uCIJmQVRKBcbmWoySjAnSg==}

  '@oxc-parser/binding-android-arm64@0.97.0':
    resolution: {integrity: sha512-oLCGuX+1zqTIUjTfCxiZO/Ad4p4wo2MksBSpjdgOC7htyfIg/Se9PK2xU2jzSXlIyzBivwK6AJFqJpcbzJlmsQ==}
    engines: {node: ^20.19.0 || >=22.12.0}
    cpu: [arm64]
    os: [android]

  '@oxc-parser/binding-darwin-arm64@0.97.0':
    resolution: {integrity: sha512-Rg7Yy0ICS4HiF+/ZcmjB7h67YOw23Iw06ETHP+0UHQkNuecFew9aDycGG62ohCb1/+QC5uVTW9naR4F8L3FndQ==}
    engines: {node: ^20.19.0 || >=22.12.0}
    cpu: [arm64]
    os: [darwin]

  '@oxc-parser/binding-darwin-x64@0.97.0':
    resolution: {integrity: sha512-Kr2rgG7yEnv6ivreQtwKAetGeovfWMxsWzTPlM4BMkhI6jsj10BFN+tP5kUHrES66e7eaoFs0SNepHulCpofdw==}
    engines: {node: ^20.19.0 || >=22.12.0}
    cpu: [x64]
    os: [darwin]

  '@oxc-parser/binding-freebsd-x64@0.97.0':
    resolution: {integrity: sha512-kAWTFHVR3KLcYQ7oEpRQV+WtEAPWZODQ/FsIVGVNAjzIfm9myuiLh7Kys8Vh3QwATPCuPg1w7FGexIm/A1a1lQ==}
    engines: {node: ^20.19.0 || >=22.12.0}
    cpu: [x64]
    os: [freebsd]

  '@oxc-parser/binding-linux-arm-gnueabihf@0.97.0':
    resolution: {integrity: sha512-w4wYc5KRO6Mdxq9wXh6fAMuxB1LX7btj74+fTZG7/eP7ZiCTsxIM0GR4l7xQjRJOFd9rzlu7ZPq3LM7e9wmPTg==}
    engines: {node: ^20.19.0 || >=22.12.0}
    cpu: [arm]
    os: [linux]

  '@oxc-parser/binding-linux-arm-musleabihf@0.97.0':
    resolution: {integrity: sha512-DY+3aV2k9YyCRQ5/Zw83cG0xXvgnA6d31JSGfWkOAq9Aa22GeBE/NOzqqMw72HcxRKvYcJsCVpBwQaTICuBGIQ==}
    engines: {node: ^20.19.0 || >=22.12.0}
    cpu: [arm]
    os: [linux]

  '@oxc-parser/binding-linux-arm64-gnu@0.97.0':
    resolution: {integrity: sha512-4B/H4CSc8LZSBTzQHMHQbbZww8B1qaQO+1iBxeKYo1LBD5ZAUZwgYCyM1VUPgqEfUY358a1/Nhn4RIwAbnEFWw==}
    engines: {node: ^20.19.0 || >=22.12.0}
    cpu: [arm64]
    os: [linux]

  '@oxc-parser/binding-linux-arm64-musl@0.97.0':
    resolution: {integrity: sha512-Wg8ZPEXR3HHDlzvxqFH9XVc6xfnXaEjMmAuJ9priQmMin42O4B5TwvLmBNlW5Is30faKopGXiiH/Gjmcw/x4xg==}
    engines: {node: ^20.19.0 || >=22.12.0}
    cpu: [arm64]
    os: [linux]

  '@oxc-parser/binding-linux-riscv64-gnu@0.97.0':
    resolution: {integrity: sha512-OJNHq6KGPdOh+YVk67T3MfRzLIy9MDMZCzH1f+xgh+kKPWzC4RqlqDNuoyqYiIxjO6kAVZZUQYvx4XVSKluJxw==}
    engines: {node: ^20.19.0 || >=22.12.0}
    cpu: [riscv64]
    os: [linux]

  '@oxc-parser/binding-linux-s390x-gnu@0.97.0':
    resolution: {integrity: sha512-yZV1kKNzewd/lwWYBw6IRy7ckbduQsUt5LisM8NXt8T0Dg+jhkyy4y7M6X57/KyvT//vHCuRvpnwTr9lk1M9IA==}
    engines: {node: ^20.19.0 || >=22.12.0}
    cpu: [s390x]
    os: [linux]

  '@oxc-parser/binding-linux-x64-gnu@0.97.0':
    resolution: {integrity: sha512-Ck7cJMsZX19B0dvsl1v9a8VLeL9kEfUc0zMBjkgYmJfhVuINHcnZlQs8E5zTfD+dpP1wYzUhwgqv3o6hl9QaXA==}
    engines: {node: ^20.19.0 || >=22.12.0}
    cpu: [x64]
    os: [linux]

  '@oxc-parser/binding-linux-x64-musl@0.97.0':
    resolution: {integrity: sha512-COlEtnuyWfVjvylxhxoSd2HkAI85flvrQu3vGtt4Bm3+ZVdteFCNQskk3q8XfD0Cs+FdtnvDMbhApHyFKaEfsQ==}
    engines: {node: ^20.19.0 || >=22.12.0}
    cpu: [x64]
    os: [linux]

  '@oxc-parser/binding-wasm32-wasi@0.97.0':
    resolution: {integrity: sha512-5Rt1uEe1VTw6aUluz8/nBNUbyCVGzwMJbXvPv+b4So+mFlkL+X2cTHb9LH8hcBgJ2TDITLT32J2TcV8Q8EPaKw==}
    engines: {node: '>=14.0.0'}
    cpu: [wasm32]

  '@oxc-parser/binding-win32-arm64-msvc@0.97.0':
    resolution: {integrity: sha512-e2HDWO997STh7gADYJcjrZ+Fh5cSF8fwT6rRchNoV/hSwbJSC6ZpYFFFQEw2qZ2qyMeTmqQ6QVf7T9oKV18UXg==}
    engines: {node: ^20.19.0 || >=22.12.0}
    cpu: [arm64]
    os: [win32]

  '@oxc-parser/binding-win32-x64-msvc@0.97.0':
    resolution: {integrity: sha512-DQ92RUXw67ynu6fUzlFN/gr/rN3nxEQ35AC3EJYAgNKy/GFFJbNKGwFxGnmooje29XhBwibaRdxDs1OIgZBHvQ==}
    engines: {node: ^20.19.0 || >=22.12.0}
    cpu: [x64]
    os: [win32]

  '@oxc-project/types@0.97.0':
    resolution: {integrity: sha512-lxmZK4xFrdvU0yZiDwgVQTCvh2gHWBJCBk5ALsrtsBWhs0uDIi+FTOnXRQeQfs304imdvTdaakT/lqwQ8hkOXQ==}

  '@parcel/watcher-android-arm64@2.5.1':
    resolution: {integrity: sha512-KF8+j9nNbUN8vzOFDpRMsaKBHZ/mcjEjMToVMJOhTozkDonQFFrRcfdLWn6yWKCmJKmdVxSgHiYvTCef4/qcBA==}
    engines: {node: '>= 10.0.0'}
    cpu: [arm64]
    os: [android]

  '@parcel/watcher-darwin-arm64@2.5.1':
    resolution: {integrity: sha512-eAzPv5osDmZyBhou8PoF4i6RQXAfeKL9tjb3QzYuccXFMQU0ruIc/POh30ePnaOyD1UXdlKguHBmsTs53tVoPw==}
    engines: {node: '>= 10.0.0'}
    cpu: [arm64]
    os: [darwin]

  '@parcel/watcher-darwin-x64@2.5.1':
    resolution: {integrity: sha512-1ZXDthrnNmwv10A0/3AJNZ9JGlzrF82i3gNQcWOzd7nJ8aj+ILyW1MTxVk35Db0u91oD5Nlk9MBiujMlwmeXZg==}
    engines: {node: '>= 10.0.0'}
    cpu: [x64]
    os: [darwin]

  '@parcel/watcher-freebsd-x64@2.5.1':
    resolution: {integrity: sha512-SI4eljM7Flp9yPuKi8W0ird8TI/JK6CSxju3NojVI6BjHsTyK7zxA9urjVjEKJ5MBYC+bLmMcbAWlZ+rFkLpJQ==}
    engines: {node: '>= 10.0.0'}
    cpu: [x64]
    os: [freebsd]

  '@parcel/watcher-linux-arm-glibc@2.5.1':
    resolution: {integrity: sha512-RCdZlEyTs8geyBkkcnPWvtXLY44BCeZKmGYRtSgtwwnHR4dxfHRG3gR99XdMEdQ7KeiDdasJwwvNSF5jKtDwdA==}
    engines: {node: '>= 10.0.0'}
    cpu: [arm]
    os: [linux]

  '@parcel/watcher-linux-arm-musl@2.5.1':
    resolution: {integrity: sha512-6E+m/Mm1t1yhB8X412stiKFG3XykmgdIOqhjWj+VL8oHkKABfu/gjFj8DvLrYVHSBNC+/u5PeNrujiSQ1zwd1Q==}
    engines: {node: '>= 10.0.0'}
    cpu: [arm]
    os: [linux]

  '@parcel/watcher-linux-arm64-glibc@2.5.1':
    resolution: {integrity: sha512-LrGp+f02yU3BN9A+DGuY3v3bmnFUggAITBGriZHUREfNEzZh/GO06FF5u2kx8x+GBEUYfyTGamol4j3m9ANe8w==}
    engines: {node: '>= 10.0.0'}
    cpu: [arm64]
    os: [linux]

  '@parcel/watcher-linux-arm64-musl@2.5.1':
    resolution: {integrity: sha512-cFOjABi92pMYRXS7AcQv9/M1YuKRw8SZniCDw0ssQb/noPkRzA+HBDkwmyOJYp5wXcsTrhxO0zq1U11cK9jsFg==}
    engines: {node: '>= 10.0.0'}
    cpu: [arm64]
    os: [linux]

  '@parcel/watcher-linux-x64-glibc@2.5.1':
    resolution: {integrity: sha512-GcESn8NZySmfwlTsIur+49yDqSny2IhPeZfXunQi48DMugKeZ7uy1FX83pO0X22sHntJ4Ub+9k34XQCX+oHt2A==}
    engines: {node: '>= 10.0.0'}
    cpu: [x64]
    os: [linux]

  '@parcel/watcher-linux-x64-musl@2.5.1':
    resolution: {integrity: sha512-n0E2EQbatQ3bXhcH2D1XIAANAcTZkQICBPVaxMeaCVBtOpBZpWJuf7LwyWPSBDITb7In8mqQgJ7gH8CILCURXg==}
    engines: {node: '>= 10.0.0'}
    cpu: [x64]
    os: [linux]

  '@parcel/watcher-win32-arm64@2.5.1':
    resolution: {integrity: sha512-RFzklRvmc3PkjKjry3hLF9wD7ppR4AKcWNzH7kXR7GUe0Igb3Nz8fyPwtZCSquGrhU5HhUNDr/mKBqj7tqA2Vw==}
    engines: {node: '>= 10.0.0'}
    cpu: [arm64]
    os: [win32]

  '@parcel/watcher-win32-ia32@2.5.1':
    resolution: {integrity: sha512-c2KkcVN+NJmuA7CGlaGD1qJh1cLfDnQsHjE89E60vUEMlqduHGCdCLJCID5geFVM0dOtA3ZiIO8BoEQmzQVfpQ==}
    engines: {node: '>= 10.0.0'}
    cpu: [ia32]
    os: [win32]

  '@parcel/watcher-win32-x64@2.5.1':
    resolution: {integrity: sha512-9lHBdJITeNR++EvSQVUcaZoWupyHfXe1jZvGZ06O/5MflPcuPLtEphScIBL+AiCWBO46tDSHzWyD0uDmmZqsgA==}
    engines: {node: '>= 10.0.0'}
    cpu: [x64]
    os: [win32]

  '@parcel/watcher@2.5.1':
    resolution: {integrity: sha512-dfUnCxiN9H4ap84DvD2ubjw+3vUNpstxa0TneY/Paat8a3R4uQZDLSvWjmznAY/DoahqTHl9V46HF/Zs3F29pg==}
    engines: {node: '>= 10.0.0'}

  '@prettier/plugin-oxc@0.0.5':
    resolution: {integrity: sha512-A0uIVkwFrEFQJCU/Wpga6pS5t8UQDdVGB+5e7pVMtlPRw69KDmlozcAoLggwdp3FoVpzNGhngMmgfiE8KLs+BA==}
    engines: {node: '>=14'}

  '@rolldown/pluginutils@1.0.0-beta.27':
    resolution: {integrity: sha512-+d0F4MKMCbeVUJwG96uQ4SgAznZNSq93I3V+9NHA4OpvqG8mRCpGdKmK8l/dl02h2CCDHwW2FqilnTyDcAnqjA==}

  '@rollup/rollup-android-arm-eabi@4.53.3':
    resolution: {integrity: sha512-mRSi+4cBjrRLoaal2PnqH82Wqyb+d3HsPUN/W+WslCXsZsyHa9ZeQQX/pQsZaVIWDkPcpV6jJ+3KLbTbgnwv8w==}
    cpu: [arm]
    os: [android]

  '@rollup/rollup-android-arm64@4.53.3':
    resolution: {integrity: sha512-CbDGaMpdE9sh7sCmTrTUyllhrg65t6SwhjlMJsLr+J8YjFuPmCEjbBSx4Z/e4SmDyH3aB5hGaJUP2ltV/vcs4w==}
    cpu: [arm64]
    os: [android]

  '@rollup/rollup-darwin-arm64@4.53.3':
    resolution: {integrity: sha512-Nr7SlQeqIBpOV6BHHGZgYBuSdanCXuw09hon14MGOLGmXAFYjx1wNvquVPmpZnl0tLjg25dEdr4IQ6GgyToCUA==}
    cpu: [arm64]
    os: [darwin]

  '@rollup/rollup-darwin-x64@4.53.3':
    resolution: {integrity: sha512-DZ8N4CSNfl965CmPktJ8oBnfYr3F8dTTNBQkRlffnUarJ2ohudQD17sZBa097J8xhQ26AwhHJ5mvUyQW8ddTsQ==}
    cpu: [x64]
    os: [darwin]

  '@rollup/rollup-freebsd-arm64@4.53.3':
    resolution: {integrity: sha512-yMTrCrK92aGyi7GuDNtGn2sNW+Gdb4vErx4t3Gv/Tr+1zRb8ax4z8GWVRfr3Jw8zJWvpGHNpss3vVlbF58DZ4w==}
    cpu: [arm64]
    os: [freebsd]

  '@rollup/rollup-freebsd-x64@4.53.3':
    resolution: {integrity: sha512-lMfF8X7QhdQzseM6XaX0vbno2m3hlyZFhwcndRMw8fbAGUGL3WFMBdK0hbUBIUYcEcMhVLr1SIamDeuLBnXS+Q==}
    cpu: [x64]
    os: [freebsd]

  '@rollup/rollup-linux-arm-gnueabihf@4.53.3':
    resolution: {integrity: sha512-k9oD15soC/Ln6d2Wv/JOFPzZXIAIFLp6B+i14KhxAfnq76ajt0EhYc5YPeX6W1xJkAdItcVT+JhKl1QZh44/qw==}
    cpu: [arm]
    os: [linux]

  '@rollup/rollup-linux-arm-musleabihf@4.53.3':
    resolution: {integrity: sha512-vTNlKq+N6CK/8UktsrFuc+/7NlEYVxgaEgRXVUVK258Z5ymho29skzW1sutgYjqNnquGwVUObAaxae8rZ6YMhg==}
    cpu: [arm]
    os: [linux]

  '@rollup/rollup-linux-arm64-gnu@4.53.3':
    resolution: {integrity: sha512-RGrFLWgMhSxRs/EWJMIFM1O5Mzuz3Xy3/mnxJp/5cVhZ2XoCAxJnmNsEyeMJtpK+wu0FJFWz+QF4mjCA7AUQ3w==}
    cpu: [arm64]
    os: [linux]

  '@rollup/rollup-linux-arm64-musl@4.53.3':
    resolution: {integrity: sha512-kASyvfBEWYPEwe0Qv4nfu6pNkITLTb32p4yTgzFCocHnJLAHs+9LjUu9ONIhvfT/5lv4YS5muBHyuV84epBo/A==}
    cpu: [arm64]
    os: [linux]

  '@rollup/rollup-linux-loong64-gnu@4.53.3':
    resolution: {integrity: sha512-JiuKcp2teLJwQ7vkJ95EwESWkNRFJD7TQgYmCnrPtlu50b4XvT5MOmurWNrCj3IFdyjBQ5p9vnrX4JM6I8OE7g==}
    cpu: [loong64]
    os: [linux]

  '@rollup/rollup-linux-ppc64-gnu@4.53.3':
    resolution: {integrity: sha512-EoGSa8nd6d3T7zLuqdojxC20oBfNT8nexBbB/rkxgKj5T5vhpAQKKnD+h3UkoMuTyXkP5jTjK/ccNRmQrPNDuw==}
    cpu: [ppc64]
    os: [linux]

  '@rollup/rollup-linux-riscv64-gnu@4.53.3':
    resolution: {integrity: sha512-4s+Wped2IHXHPnAEbIB0YWBv7SDohqxobiiPA1FIWZpX+w9o2i4LezzH/NkFUl8LRci/8udci6cLq+jJQlh+0g==}
    cpu: [riscv64]
    os: [linux]

  '@rollup/rollup-linux-riscv64-musl@4.53.3':
    resolution: {integrity: sha512-68k2g7+0vs2u9CxDt5ktXTngsxOQkSEV/xBbwlqYcUrAVh6P9EgMZvFsnHy4SEiUl46Xf0IObWVbMvPrr2gw8A==}
    cpu: [riscv64]
    os: [linux]

  '@rollup/rollup-linux-s390x-gnu@4.53.3':
    resolution: {integrity: sha512-VYsFMpULAz87ZW6BVYw3I6sWesGpsP9OPcyKe8ofdg9LHxSbRMd7zrVrr5xi/3kMZtpWL/wC+UIJWJYVX5uTKg==}
    cpu: [s390x]
    os: [linux]

  '@rollup/rollup-linux-x64-gnu@4.53.3':
    resolution: {integrity: sha512-3EhFi1FU6YL8HTUJZ51imGJWEX//ajQPfqWLI3BQq4TlvHy4X0MOr5q3D2Zof/ka0d5FNdPwZXm3Yyib/UEd+w==}
    cpu: [x64]
    os: [linux]

  '@rollup/rollup-linux-x64-musl@4.53.3':
    resolution: {integrity: sha512-eoROhjcc6HbZCJr+tvVT8X4fW3/5g/WkGvvmwz/88sDtSJzO7r/blvoBDgISDiCjDRZmHpwud7h+6Q9JxFwq1Q==}
    cpu: [x64]
    os: [linux]

  '@rollup/rollup-openharmony-arm64@4.53.3':
    resolution: {integrity: sha512-OueLAWgrNSPGAdUdIjSWXw+u/02BRTcnfw9PN41D2vq/JSEPnJnVuBgw18VkN8wcd4fjUs+jFHVM4t9+kBSNLw==}
    cpu: [arm64]
    os: [openharmony]

  '@rollup/rollup-win32-arm64-msvc@4.53.3':
    resolution: {integrity: sha512-GOFuKpsxR/whszbF/bzydebLiXIHSgsEUp6M0JI8dWvi+fFa1TD6YQa4aSZHtpmh2/uAlj/Dy+nmby3TJ3pkTw==}
    cpu: [arm64]
    os: [win32]

  '@rollup/rollup-win32-ia32-msvc@4.53.3':
    resolution: {integrity: sha512-iah+THLcBJdpfZ1TstDFbKNznlzoxa8fmnFYK4V67HvmuNYkVdAywJSoteUszvBQ9/HqN2+9AZghbajMsFT+oA==}
    cpu: [ia32]
    os: [win32]

  '@rollup/rollup-win32-x64-gnu@4.53.3':
    resolution: {integrity: sha512-J9QDiOIZlZLdcot5NXEepDkstocktoVjkaKUtqzgzpt2yWjGlbYiKyp05rWwk4nypbYUNoFAztEgixoLaSETkg==}
    cpu: [x64]
    os: [win32]

  '@rollup/rollup-win32-x64-msvc@4.53.3':
    resolution: {integrity: sha512-UhTd8u31dXadv0MopwGgNOBpUVROFKWVQgAg5N1ESyCz8AuBcMqm4AuTjrwgQKGDfoFuz02EuMRHQIw/frmYKQ==}
    cpu: [x64]
    os: [win32]

  '@rtsao/scc@1.1.0':
    resolution: {integrity: sha512-zt6OdqaDoOnJ1ZYsCYGt9YmWzDXl4vQdKTyJev62gFhRGKdx7mcT54V9KIjg+d2wi9EXsPvAPKe7i7WjfVWB8g==}

  '@standard-schema/spec@1.0.0':
    resolution: {integrity: sha512-m2bOd0f2RT9k8QJx1JN85cZYyH1RqFBdlwtkSlf4tBDYLCiiZnv1fIIwacK6cqwXavOydf0NPToMQgpKq+dVlA==}

  '@tailwindcss/forms@0.5.10':
    resolution: {integrity: sha512-utI1ONF6uf/pPNO68kmN1b8rEwNXv3czukalo8VtJH8ksIkZXr3Q3VYudZLkCsDd4Wku120uF02hYK25XGPorw==}
    peerDependencies:
      tailwindcss: '>=3.0.0 || >= 3.0.0-alpha.1 || >= 4.0.0-alpha.20 || >= 4.0.0-beta.1'

  '@tailwindcss/node@4.1.17':
    resolution: {integrity: sha512-csIkHIgLb3JisEFQ0vxr2Y57GUNYh447C8xzwj89U/8fdW8LhProdxvnVH6U8M2Y73QKiTIH+LWbK3V2BBZsAg==}

  '@tailwindcss/oxide-android-arm64@4.1.17':
    resolution: {integrity: sha512-BMqpkJHgOZ5z78qqiGE6ZIRExyaHyuxjgrJ6eBO5+hfrfGkuya0lYfw8fRHG77gdTjWkNWEEm+qeG2cDMxArLQ==}
    engines: {node: '>= 10'}
    cpu: [arm64]
    os: [android]

  '@tailwindcss/oxide-darwin-arm64@4.1.17':
    resolution: {integrity: sha512-EquyumkQweUBNk1zGEU/wfZo2qkp/nQKRZM8bUYO0J+Lums5+wl2CcG1f9BgAjn/u9pJzdYddHWBiFXJTcxmOg==}
    engines: {node: '>= 10'}
    cpu: [arm64]
    os: [darwin]

  '@tailwindcss/oxide-darwin-x64@4.1.17':
    resolution: {integrity: sha512-gdhEPLzke2Pog8s12oADwYu0IAw04Y2tlmgVzIN0+046ytcgx8uZmCzEg4VcQh+AHKiS7xaL8kGo/QTiNEGRog==}
    engines: {node: '>= 10'}
    cpu: [x64]
    os: [darwin]

  '@tailwindcss/oxide-freebsd-x64@4.1.17':
    resolution: {integrity: sha512-hxGS81KskMxML9DXsaXT1H0DyA+ZBIbyG/sSAjWNe2EDl7TkPOBI42GBV3u38itzGUOmFfCzk1iAjDXds8Oh0g==}
    engines: {node: '>= 10'}
    cpu: [x64]
    os: [freebsd]

  '@tailwindcss/oxide-linux-arm-gnueabihf@4.1.17':
    resolution: {integrity: sha512-k7jWk5E3ldAdw0cNglhjSgv501u7yrMf8oeZ0cElhxU6Y2o7f8yqelOp3fhf7evjIS6ujTI3U8pKUXV2I4iXHQ==}
    engines: {node: '>= 10'}
    cpu: [arm]
    os: [linux]

  '@tailwindcss/oxide-linux-arm64-gnu@4.1.17':
    resolution: {integrity: sha512-HVDOm/mxK6+TbARwdW17WrgDYEGzmoYayrCgmLEw7FxTPLcp/glBisuyWkFz/jb7ZfiAXAXUACfyItn+nTgsdQ==}
    engines: {node: '>= 10'}
    cpu: [arm64]
    os: [linux]

  '@tailwindcss/oxide-linux-arm64-musl@4.1.17':
    resolution: {integrity: sha512-HvZLfGr42i5anKtIeQzxdkw/wPqIbpeZqe7vd3V9vI3RQxe3xU1fLjss0TjyhxWcBaipk7NYwSrwTwK1hJARMg==}
    engines: {node: '>= 10'}
    cpu: [arm64]
    os: [linux]

  '@tailwindcss/oxide-linux-x64-gnu@4.1.17':
    resolution: {integrity: sha512-M3XZuORCGB7VPOEDH+nzpJ21XPvK5PyjlkSFkFziNHGLc5d6g3di2McAAblmaSUNl8IOmzYwLx9NsE7bplNkwQ==}
    engines: {node: '>= 10'}
    cpu: [x64]
    os: [linux]

  '@tailwindcss/oxide-linux-x64-musl@4.1.17':
    resolution: {integrity: sha512-k7f+pf9eXLEey4pBlw+8dgfJHY4PZ5qOUFDyNf7SI6lHjQ9Zt7+NcscjpwdCEbYi6FI5c2KDTDWyf2iHcCSyyQ==}
    engines: {node: '>= 10'}
    cpu: [x64]
    os: [linux]

  '@tailwindcss/oxide-wasm32-wasi@4.1.17':
    resolution: {integrity: sha512-cEytGqSSoy7zK4JRWiTCx43FsKP/zGr0CsuMawhH67ONlH+T79VteQeJQRO/X7L0juEUA8ZyuYikcRBf0vsxhg==}
    engines: {node: '>=14.0.0'}
    cpu: [wasm32]
    bundledDependencies:
      - '@napi-rs/wasm-runtime'
      - '@emnapi/core'
      - '@emnapi/runtime'
      - '@tybys/wasm-util'
      - '@emnapi/wasi-threads'
      - tslib

  '@tailwindcss/oxide-win32-arm64-msvc@4.1.17':
    resolution: {integrity: sha512-JU5AHr7gKbZlOGvMdb4722/0aYbU+tN6lv1kONx0JK2cGsh7g148zVWLM0IKR3NeKLv+L90chBVYcJ8uJWbC9A==}
    engines: {node: '>= 10'}
    cpu: [arm64]
    os: [win32]

  '@tailwindcss/oxide-win32-x64-msvc@4.1.17':
    resolution: {integrity: sha512-SKWM4waLuqx0IH+FMDUw6R66Hu4OuTALFgnleKbqhgGU30DY20NORZMZUKgLRjQXNN2TLzKvh48QXTig4h4bGw==}
    engines: {node: '>= 10'}
    cpu: [x64]
    os: [win32]

  '@tailwindcss/oxide@4.1.17':
    resolution: {integrity: sha512-F0F7d01fmkQhsTjXezGBLdrl1KresJTcI3DB8EkScCldyKp3Msz4hub4uyYaVnk88BAS1g5DQjjF6F5qczheLA==}
    engines: {node: '>= 10'}

  '@tailwindcss/postcss@4.1.17':
    resolution: {integrity: sha512-+nKl9N9mN5uJ+M7dBOOCzINw94MPstNR/GtIhz1fpZysxL/4a+No64jCBD6CPN+bIHWFx3KWuu8XJRrj/572Dw==}

  '@tailwindcss/typography@0.5.19':
    resolution: {integrity: sha512-w31dd8HOx3k9vPtcQh5QHP9GwKcgbMp87j58qi6xgiBnFFtKEAgCWnDw4qUT8aHwkCp8bKvb/KGKWWHedP0AAg==}
    peerDependencies:
      tailwindcss: '>=3.0.0 || insiders || >=4.0.0-alpha.20 || >=4.0.0-beta.1'

  '@testing-library/dom@10.4.1':
    resolution: {integrity: sha512-o4PXJQidqJl82ckFaXUeoAW+XysPLauYI43Abki5hABd853iMhitooc6znOnczgbTYmEP6U6/y1ZyKAIsvMKGg==}
    engines: {node: '>=18'}

  '@testing-library/jest-dom@6.9.1':
    resolution: {integrity: sha512-zIcONa+hVtVSSep9UT3jZ5rizo2BsxgyDYU7WFD5eICBE7no3881HGeb/QkGfsJs6JTkY1aQhT7rIPC7e+0nnA==}
    engines: {node: '>=14', npm: '>=6', yarn: '>=1'}

  '@testing-library/react@16.3.0':
    resolution: {integrity: sha512-kFSyxiEDwv1WLl2fgsq6pPBbw5aWKrsY2/noi1Id0TK0UParSF62oFQFGHXIyaG4pp2tEub/Zlel+fjjZILDsw==}
    engines: {node: '>=18'}
    peerDependencies:
      '@testing-library/dom': ^10.0.0
      '@types/react': ^18.0.0 || ^19.0.0
      '@types/react-dom': ^18.0.0 || ^19.0.0
      react: ^18.0.0 || ^19.0.0
      react-dom: ^18.0.0 || ^19.0.0
    peerDependenciesMeta:
      '@types/react':
        optional: true
      '@types/react-dom':
        optional: true

  '@testing-library/user-event@14.6.1':
    resolution: {integrity: sha512-vq7fv0rnt+QTXgPxr5Hjc210p6YKq2kmdziLgnsZGgLJ9e6VAShx1pACLuRjd/AS/sr7phAR58OIIpf0LlmQNw==}
    engines: {node: '>=12', npm: '>=6'}
    peerDependencies:
      '@testing-library/dom': '>=7.21.4'

  '@tsconfig/strictest@2.0.8':
    resolution: {integrity: sha512-XnQ7vNz5HRN0r88GYf1J9JJjqtZPiHt2woGJOo2dYqyHGGcd6OLGqSlBB6p1j9mpzja6Oe5BoPqWmeDx6X9rLw==}

  '@tybys/wasm-util@0.10.1':
    resolution: {integrity: sha512-9tTaPJLSiejZKx+Bmog4uSubteqTvFrVrURwkmHixBo0G4seD0zUxp98E1DzUBJxLQ3NPwXrGKDiVjwx/DpPsg==}

  '@types/aria-query@5.0.4':
    resolution: {integrity: sha512-rfT93uj5s0PRL7EzccGMs3brplhcrghnDoV26NqKhCAS1hVo+WdNsPvE/yb6ilfr5hi2MEk6d5EWJTKdxg8jVw==}

  '@types/babel__core@7.20.5':
    resolution: {integrity: sha512-qoQprZvz5wQFJwMDqeseRXWv3rqMvhgpbXFfVyWhbx9X47POIA6i/+dXefEmZKoAgOaTdaIgNSMqMIU61yRyzA==}

  '@types/babel__generator@7.27.0':
    resolution: {integrity: sha512-ufFd2Xi92OAVPYsy+P4n7/U7e68fex0+Ee8gSG9KX7eo084CWiQ4sdxktvdl0bOPupXtVJPY19zk6EwWqUQ8lg==}

  '@types/babel__template@7.4.4':
    resolution: {integrity: sha512-h/NUaSyG5EyxBIp8YRxo4RMe2/qQgvyowRwVMzhYhBCONbW8PUsg4lkFMrhgZhUe5z3L3MiLDuvyJ/CaPa2A8A==}

  '@types/babel__traverse@7.20.7':
    resolution: {integrity: sha512-dkO5fhS7+/oos4ciWxyEyjWe48zmG6wbCheo/G2ZnHx4fs3EU6YC6UM8rk56gAjNJ9P3MTH2jo5jb92/K6wbng==}

  '@types/body-parser@1.19.6':
    resolution: {integrity: sha512-HLFeCYgz89uk22N5Qg3dvGvsv46B8GLvKKo1zKG4NybA8U2DiEO3w9lqGg29t/tfLRJpJ6iQxnVw4OnB7MoM9g==}

  '@types/chai@5.2.3':
    resolution: {integrity: sha512-Mw558oeA9fFbv65/y4mHtXDs9bPnFMZAL/jxdPFUpOHHIXX91mcgEHbS5Lahr+pwZFR8A7GQleRWeI6cGFC2UA==}

  '@types/connect@3.4.38':
    resolution: {integrity: sha512-K6uROf1LD88uDQqJCktA4yzL1YYAK6NgfsI0v/mTgyPKWsX1CnJ0XPSDhViejru1GcRkLWb8RlzFYJRqGUbaug==}

  '@types/deep-eql@4.0.2':
    resolution: {integrity: sha512-c9h9dVVMigMPc4bwTvC5dxqtqJZwQPePsWjPlpSOnojbor6pGqdk541lfA7AqFQr5pB1BRdq0juY9db81BwyFw==}

  '@types/diff@8.0.0':
    resolution: {integrity: sha512-o7jqJM04gfaYrdCecCVMbZhNdG6T1MHg/oQoRFdERLV+4d+V7FijhiEAbFu0Usww84Yijk9yH58U4Jk4HbtzZw==}
    deprecated: This is a stub types definition. diff provides its own type definitions, so you do not need this installed.

  '@types/estree@1.0.8':
    resolution: {integrity: sha512-dWHzHa2WqEXI/O1E9OjrocMTKJl2mSrEolh1Iomrv6U+JuNwaHXsXx9bLu5gG7BUWFIN0skIQJQ/L1rIex4X6w==}

  '@types/express-serve-static-core@5.1.0':
    resolution: {integrity: sha512-jnHMsrd0Mwa9Cf4IdOzbz543y4XJepXrbia2T4b6+spXC2We3t1y6K44D3mR8XMFSXMCf3/l7rCgddfx7UNVBA==}

  '@types/express@5.0.5':
    resolution: {integrity: sha512-LuIQOcb6UmnF7C1PCFmEU1u2hmiHL43fgFQX67sN3H4Z+0Yk0Neo++mFsBjhOAuLzvlQeqAAkeDOZrJs9rzumQ==}

  '@types/http-errors@2.0.5':
    resolution: {integrity: sha512-r8Tayk8HJnX0FztbZN7oVqGccWgw98T/0neJphO91KkmOzug1KkofZURD4UaD5uH8AqcFLfdPErnBod0u71/qg==}

  '@types/json-schema@7.0.15':
    resolution: {integrity: sha512-5+fP8P8MFNC+AyZCDxrB2pkZFPGzqQWUzpSeuuVLvm8VMcorNYavBqoFcxK8bQz4Qsbn4oUEEem4wDLfcysGHA==}

  '@types/json5@0.0.29':
    resolution: {integrity: sha512-dRLjCWHYg4oaA77cxO64oO+7JwCwnIzkZPdrrC71jQmQtlhM556pwKo5bUzqvZndkVbeFLIIi+9TC40JNF5hNQ==}

  '@types/mime@1.3.5':
    resolution: {integrity: sha512-/pyBZWSLD2n0dcHE3hq8s8ZvcETHtEuF+3E7XVt0Ig2nvsVQXdghHVcEkIWjy9A0wKfTn97a/PSDYohKIlnP/w==}

  '@types/node@20.19.25':
    resolution: {integrity: sha512-ZsJzA5thDQMSQO788d7IocwwQbI8B5OPzmqNvpf3NY/+MHDAS759Wo0gd2WQeXYt5AAAQjzcrTVC6SKCuYgoCQ==}

  '@types/node@24.10.1':
    resolution: {integrity: sha512-GNWcUTRBgIRJD5zj+Tq0fKOJ5XZajIiBroOF0yvj2bSU1WvNdYS/dn9UxwsujGW4JX06dnHyjV2y9rRaybH0iQ==}

  '@types/prismjs@1.26.5':
    resolution: {integrity: sha512-AUZTa7hQ2KY5L7AmtSiqxlhWxb4ina0yd8hNbl4TWuqnv/pFP0nDMb3YrfSBf4hJVGLh2YEIBfKaBW/9UEl6IQ==}

  '@types/qs@6.14.0':
    resolution: {integrity: sha512-eOunJqu0K1923aExK6y8p6fsihYEn/BYuQ4g0CxAAgFc4b/ZLN4CrsRZ55srTdqoiLzU2B2evC+apEIxprEzkQ==}

  '@types/range-parser@1.2.7':
    resolution: {integrity: sha512-hKormJbkJqzQGhziax5PItDUTMAM9uE2XXQmM37dyd4hVM+5aVl7oVxMVUiVQn2oCQFN/LKCZdvSM0pFRqbSmQ==}

  '@types/react-dom@19.2.3':
    resolution: {integrity: sha512-jp2L/eY6fn+KgVVQAOqYItbF0VY/YApe5Mz2F0aykSO8gx31bYCZyvSeYxCHKvzHG5eZjc+zyaS5BrBWya2+kQ==}
    peerDependencies:
      '@types/react': ^19.2.0

  '@types/react@19.2.6':
    resolution: {integrity: sha512-p/jUvulfgU7oKtj6Xpk8cA2Y1xKTtICGpJYeJXz2YVO2UcvjQgeRMLDGfDeqeRW2Ta+0QNFwcc8X3GH8SxZz6w==}

  '@types/send@0.17.6':
    resolution: {integrity: sha512-Uqt8rPBE8SY0RK8JB1EzVOIZ32uqy8HwdxCnoCOsYrvnswqmFZ/k+9Ikidlk/ImhsdvBsloHbAlewb2IEBV/Og==}

  '@types/send@1.2.1':
    resolution: {integrity: sha512-arsCikDvlU99zl1g69TcAB3mzZPpxgw0UQnaHeC1Nwb015xp8bknZv5rIfri9xTOcMuaVgvabfIRA7PSZVuZIQ==}

  '@types/serve-static@1.15.10':
    resolution: {integrity: sha512-tRs1dB+g8Itk72rlSI2ZrW6vZg0YrLI81iQSTkMmOqnqCaNr/8Ek4VwWcN5vZgCYWbg/JJSGBlUaYGAOP73qBw==}

  '@types/whatwg-mimetype@3.0.2':
    resolution: {integrity: sha512-c2AKvDT8ToxLIOUlN51gTiHXflsfIFisS4pO7pDPoKouJCESkhZnEy623gwP9laCy5lnLDAw1vAzu2vM2YLOrA==}

  '@typescript-eslint/eslint-plugin@8.47.0':
    resolution: {integrity: sha512-fe0rz9WJQ5t2iaLfdbDc9T80GJy0AeO453q8C3YCilnGozvOyCG5t+EZtg7j7D88+c3FipfP/x+wzGnh1xp8ZA==}
    engines: {node: ^18.18.0 || ^20.9.0 || >=21.1.0}
    peerDependencies:
      '@typescript-eslint/parser': ^8.47.0
      eslint: ^8.57.0 || ^9.0.0
      typescript: '>=4.8.4 <6.0.0'

  '@typescript-eslint/parser@8.47.0':
    resolution: {integrity: sha512-lJi3PfxVmo0AkEY93ecfN+r8SofEqZNGByvHAI3GBLrvt1Cw6H5k1IM02nSzu0RfUafr2EvFSw0wAsZgubNplQ==}
    engines: {node: ^18.18.0 || ^20.9.0 || >=21.1.0}
    peerDependencies:
      eslint: ^8.57.0 || ^9.0.0
      typescript: '>=4.8.4 <6.0.0'

  '@typescript-eslint/project-service@8.47.0':
    resolution: {integrity: sha512-2X4BX8hUeB5JcA1TQJ7GjcgulXQ+5UkNb0DL8gHsHUHdFoiCTJoYLTpib3LtSDPZsRET5ygN4qqIWrHyYIKERA==}
    engines: {node: ^18.18.0 || ^20.9.0 || >=21.1.0}
    peerDependencies:
      typescript: '>=4.8.4 <6.0.0'

  '@typescript-eslint/scope-manager@8.47.0':
    resolution: {integrity: sha512-a0TTJk4HXMkfpFkL9/WaGTNuv7JWfFTQFJd6zS9dVAjKsojmv9HT55xzbEpnZoY+VUb+YXLMp+ihMLz/UlZfDg==}
    engines: {node: ^18.18.0 || ^20.9.0 || >=21.1.0}

  '@typescript-eslint/tsconfig-utils@8.47.0':
    resolution: {integrity: sha512-ybUAvjy4ZCL11uryalkKxuT3w3sXJAuWhOoGS3T/Wu+iUu1tGJmk5ytSY8gbdACNARmcYEB0COksD2j6hfGK2g==}
    engines: {node: ^18.18.0 || ^20.9.0 || >=21.1.0}
    peerDependencies:
      typescript: '>=4.8.4 <6.0.0'

  '@typescript-eslint/type-utils@8.47.0':
    resolution: {integrity: sha512-QC9RiCmZ2HmIdCEvhd1aJELBlD93ErziOXXlHEZyuBo3tBiAZieya0HLIxp+DoDWlsQqDawyKuNEhORyku+P8A==}
    engines: {node: ^18.18.0 || ^20.9.0 || >=21.1.0}
    peerDependencies:
      eslint: ^8.57.0 || ^9.0.0
      typescript: '>=4.8.4 <6.0.0'

  '@typescript-eslint/types@8.47.0':
    resolution: {integrity: sha512-nHAE6bMKsizhA2uuYZbEbmp5z2UpffNrPEqiKIeN7VsV6UY/roxanWfoRrf6x/k9+Obf+GQdkm0nPU+vnMXo9A==}
    engines: {node: ^18.18.0 || ^20.9.0 || >=21.1.0}

  '@typescript-eslint/typescript-estree@8.47.0':
    resolution: {integrity: sha512-k6ti9UepJf5NpzCjH31hQNLHQWupTRPhZ+KFF8WtTuTpy7uHPfeg2NM7cP27aCGajoEplxJDFVCEm9TGPYyiVg==}
    engines: {node: ^18.18.0 || ^20.9.0 || >=21.1.0}
    peerDependencies:
      typescript: '>=4.8.4 <6.0.0'

  '@typescript-eslint/utils@8.47.0':
    resolution: {integrity: sha512-g7XrNf25iL4TJOiPqatNuaChyqt49a/onq5YsJ9+hXeugK+41LVg7AxikMfM02PC6jbNtZLCJj6AUcQXJS/jGQ==}
    engines: {node: ^18.18.0 || ^20.9.0 || >=21.1.0}
    peerDependencies:
      eslint: ^8.57.0 || ^9.0.0
      typescript: '>=4.8.4 <6.0.0'

  '@typescript-eslint/visitor-keys@8.47.0':
    resolution: {integrity: sha512-SIV3/6eftCy1bNzCQoPmbWsRLujS8t5iDIZ4spZOBHqrM+yfX2ogg8Tt3PDTAVKw3sSCiUgg30uOAvK2r9zGjQ==}
    engines: {node: ^18.18.0 || ^20.9.0 || >=21.1.0}

  '@vitejs/plugin-react@4.7.0':
    resolution: {integrity: sha512-gUu9hwfWvvEDBBmgtAowQCojwZmJ5mcLn3aufeCsitijs3+f2NsrPtlAWIR6OPiqljl96GVCUbLe0HyqIpVaoA==}
    engines: {node: ^14.18.0 || >=16.0.0}
    peerDependencies:
      vite: ^4.2.0 || ^5.0.0 || ^6.0.0 || ^7.0.0

  '@vitest/expect@4.0.10':
    resolution: {integrity: sha512-3QkTX/lK39FBNwARCQRSQr0TP9+ywSdxSX+LgbJ2M1WmveXP72anTbnp2yl5fH+dU6SUmBzNMrDHs80G8G2DZg==}

  '@vitest/mocker@4.0.10':
    resolution: {integrity: sha512-e2OfdexYkjkg8Hh3L9NVEfbwGXq5IZbDovkf30qW2tOh7Rh9sVtmSr2ztEXOFbymNxS4qjzLXUQIvATvN4B+lg==}
    peerDependencies:
      msw: ^2.4.9
      vite: ^6.0.0 || ^7.0.0-0
    peerDependenciesMeta:
      msw:
        optional: true
      vite:
        optional: true

  '@vitest/pretty-format@4.0.10':
    resolution: {integrity: sha512-99EQbpa/zuDnvVjthwz5bH9o8iPefoQZ63WV8+bsRJZNw3qQSvSltfut8yu1Jc9mqOYi7pEbsKxYTi/rjaq6PA==}

  '@vitest/runner@4.0.10':
    resolution: {integrity: sha512-EXU2iSkKvNwtlL8L8doCpkyclw0mc/t4t9SeOnfOFPyqLmQwuceMPA4zJBa6jw0MKsZYbw7kAn+gl7HxrlB8UQ==}

  '@vitest/snapshot@4.0.10':
    resolution: {integrity: sha512-2N4X2ZZl7kZw0qeGdQ41H0KND96L3qX1RgwuCfy6oUsF2ISGD/HpSbmms+CkIOsQmg2kulwfhJ4CI0asnZlvkg==}

  '@vitest/spy@4.0.10':
    resolution: {integrity: sha512-AsY6sVS8OLb96GV5RoG8B6I35GAbNrC49AO+jNRF9YVGb/g9t+hzNm1H6kD0NDp8tt7VJLs6hb7YMkDXqu03iw==}

  '@vitest/utils@4.0.10':
    resolution: {integrity: sha512-kOuqWnEwZNtQxMKg3WmPK1vmhZu9WcoX69iwWjVz+jvKTsF1emzsv3eoPcDr6ykA3qP2bsCQE7CwqfNtAVzsmg==}

  accepts@2.0.0:
    resolution: {integrity: sha512-5cvg6CtKwfgdmVqY1WIiXKc3Q1bkRqGLi+2W/6ao+6Y7gu/RCwRuAhGEzh5B4KlszSuTLgZYuqFqo5bImjNKng==}
    engines: {node: '>= 0.6'}

  acorn-jsx@5.3.2:
    resolution: {integrity: sha512-rq9s+JNhf0IChjtDXxllJ7g41oZk5SlXtp0LHwyA5cejwn7vKmKp4pPri6YEePv2PU65sAsegbXtIinmDFDXgQ==}
    peerDependencies:
      acorn: ^6.0.0 || ^7.0.0 || ^8.0.0

  acorn@8.15.0:
    resolution: {integrity: sha512-NZyJarBfL7nWwIq+FDL6Zp/yHEhePMNnnJ0y3qfieCrmNvYct8uvtiV41UvlSe6apAfk0fY1FbWx+NwfmpvtTg==}
    engines: {node: '>=0.4.0'}
    hasBin: true

  ajv@6.12.6:
    resolution: {integrity: sha512-j3fVLgvTo527anyYyJOGTYJbG+vnnQYvE0m5mmkc1TK+nxAppkCLMIL0aZ4dblVCNoGShhm+kzE4ZUykBoMg4g==}

  ansi-escapes@7.2.0:
    resolution: {integrity: sha512-g6LhBsl+GBPRWGWsBtutpzBYuIIdBkLEvad5C/va/74Db018+5TZiyA26cZJAr3Rft5lprVqOIPxf5Vid6tqAw==}
    engines: {node: '>=18'}

  ansi-regex@5.0.1:
    resolution: {integrity: sha512-quJQXlTSUGL2LH9SUXo8VwsY4soanhgo6LNSm84E1LBcE8s3O0wpdiRzyR9z/ZZJMlMWv37qOOb9pdJlMUEKFQ==}
    engines: {node: '>=8'}

  ansi-regex@6.2.2:
    resolution: {integrity: sha512-Bq3SmSpyFHaWjPk8If9yc6svM8c56dB5BAtW4Qbw5jHTwwXXcTLoRMkpDJp6VL0XzlWaCHTXrkFURMYmD0sLqg==}
    engines: {node: '>=12'}

  ansi-styles@4.3.0:
    resolution: {integrity: sha512-zbB9rCJAT1rbjiVDb2hqKFHNYLxgtk8NURxZ3IZwD3F6NtxbXZQCnnSi1Lkx+IDohdPlFp222wVALIheZJQSEg==}
    engines: {node: '>=8'}

  ansi-styles@5.2.0:
    resolution: {integrity: sha512-Cxwpt2SfTzTtXcfOlzGEee8O+c+MmUgGrNiBcXnuWxuFJHe6a5Hz7qwhwe5OgaSYI0IJvkLqWX1ASG+cJOkEiA==}
    engines: {node: '>=10'}

  ansi-styles@6.2.3:
    resolution: {integrity: sha512-4Dj6M28JB+oAH8kFkTLUo+a2jwOFkuqb3yucU0CANcRRUbxS0cP0nZYCGjcc3BNXwRIsUVmDGgzawme7zvJHvg==}
    engines: {node: '>=12'}

  argparse@2.0.1:
    resolution: {integrity: sha512-8+9WqebbFzpX9OR+Wa6O29asIogeRMzcGtAINdpMHHyAg10f05aSFVBbcEqGf/PXw1EjAZ+q2/bEBg3DvurK3Q==}

  aria-query@5.3.0:
    resolution: {integrity: sha512-b0P0sZPKtyu8HkeRAfCq0IfURZK+SuwMjY1UXGBU27wpAiTwQAIlq56IbIO+ytk/JjS1fMR14ee5WBBfKi5J6A==}

  aria-query@5.3.2:
    resolution: {integrity: sha512-COROpnaoap1E2F000S62r6A60uHZnmlvomhfyT2DlTcrY1OrBKn2UhH7qn5wTC9zMvD0AY7csdPSNwKP+7WiQw==}
    engines: {node: '>= 0.4'}

  array-buffer-byte-length@1.0.2:
    resolution: {integrity: sha512-LHE+8BuR7RYGDKvnrmcuSq3tDcKv9OFEXQt/HpbZhY7V6h0zlUXutnAD82GiFx9rdieCMjkvtcsPqBwgUl1Iiw==}
    engines: {node: '>= 0.4'}

  array-includes@3.1.9:
    resolution: {integrity: sha512-FmeCCAenzH0KH381SPT5FZmiA/TmpndpcaShhfgEN9eCVjnFBqq3l1xrI42y8+PPLI6hypzou4GXw00WHmPBLQ==}
    engines: {node: '>= 0.4'}

  array.prototype.findlast@1.2.5:
    resolution: {integrity: sha512-CVvd6FHg1Z3POpBLxO6E6zr+rSKEQ9L6rZHAaY7lLfhKsWYUBBOuMs0e9o24oopj6H+geRCX0YJ+TJLBK2eHyQ==}
    engines: {node: '>= 0.4'}

  array.prototype.findlastindex@1.2.6:
    resolution: {integrity: sha512-F/TKATkzseUExPlfvmwQKGITM3DGTK+vkAsCZoDc5daVygbJBnjEUCbgkAvVFsgfXfX4YIqZ/27G3k3tdXrTxQ==}
    engines: {node: '>= 0.4'}

  array.prototype.flat@1.3.3:
    resolution: {integrity: sha512-rwG/ja1neyLqCuGZ5YYrznA62D4mZXg0i1cIskIUKSiqF3Cje9/wXAls9B9s1Wa2fomMsIv8czB8jZcPmxCXFg==}
    engines: {node: '>= 0.4'}

  array.prototype.flatmap@1.3.3:
    resolution: {integrity: sha512-Y7Wt51eKJSyi80hFrJCePGGNo5ktJCslFuboqJsbf57CCPcm5zztluPlc4/aD8sWsKvlwatezpV4U1efk8kpjg==}
    engines: {node: '>= 0.4'}

  array.prototype.tosorted@1.1.4:
    resolution: {integrity: sha512-p6Fx8B7b7ZhL/gmUsAy0D15WhvDccw3mnGNbZpi3pmeJdxtWsj2jEaI4Y6oo3XiHfzuSgPwKc04MYt6KgvC/wA==}
    engines: {node: '>= 0.4'}

  arraybuffer.prototype.slice@1.0.4:
    resolution: {integrity: sha512-BNoCY6SXXPQ7gF2opIP4GBE+Xw7U+pHMYKuzjgCN3GwiaIR09UUeKfheyIry77QtrCBlC0KK0q5/TER/tYh3PQ==}
    engines: {node: '>= 0.4'}

  assertion-error@2.0.1:
    resolution: {integrity: sha512-Izi8RQcffqCeNVgFigKli1ssklIbpHnCYc6AknXGYoB6grJqyeby7jv12JUQgmTAnIDnbck1uxksT4dzN3PWBA==}
    engines: {node: '>=12'}

  async-function@1.0.0:
    resolution: {integrity: sha512-hsU18Ae8CDTR6Kgu9DYf0EbCr/a5iGL0rytQDobUcdpYOKokk8LEjVphnXkDkgpi0wYVsqrXuP0bZxJaTqdgoA==}
    engines: {node: '>= 0.4'}

  auto-bind@5.0.1:
    resolution: {integrity: sha512-ooviqdwwgfIfNmDwo94wlshcdzfO64XV0Cg6oDsDYBJfITDz1EngD2z7DkbvCWn+XIMsIqW27sEVF6qcpJrRcg==}
    engines: {node: ^12.20.0 || ^14.13.1 || >=16.0.0}

  autoprefixer@10.4.22:
    resolution: {integrity: sha512-ARe0v/t9gO28Bznv6GgqARmVqcWOV3mfgUPn9becPHMiD3o9BwlRgaeccZnwTpZ7Zwqrm+c1sUSsMxIzQzc8Xg==}
    engines: {node: ^10 || ^12 || >=14}
    hasBin: true
    peerDependencies:
      postcss: ^8.1.0

  available-typed-arrays@1.0.7:
    resolution: {integrity: sha512-wvUjBtSGN7+7SjNpq/9M2Tg350UZD3q62IFZLbRAR1bSMlCo1ZaeW+BJ+D090e4hIIZLBcTDWe4Mh4jvUDajzQ==}
    engines: {node: '>= 0.4'}

  balanced-match@1.0.2:
    resolution: {integrity: sha512-3oSeUO0TMV67hN1AmbXsK4yaqU7tjiHlbxRDZOpH0KW9+CeX4bRAaX0Anxt0tx2MrpRpWwQaPwIlISEJhYU5Pw==}

  baseline-browser-mapping@2.8.31:
    resolution: {integrity: sha512-a28v2eWrrRWPpJSzxc+mKwm0ZtVx/G8SepdQZDArnXYU/XS+IF6mp8aB/4E+hH1tyGCoDo3KlUCdlSxGDsRkAw==}
    hasBin: true

  before-after-hook@4.0.0:
    resolution: {integrity: sha512-q6tR3RPqIB1pMiTRMFcZwuG5T8vwp+vUvEG0vuI6B+Rikh5BfPp2fQ82c925FOs+b0lcFQ8CFrL+KbilfZFhOQ==}

  body-parser@2.2.0:
    resolution: {integrity: sha512-02qvAaxv8tp7fBa/mw1ga98OGm+eCbqzJOKoRt70sLmfEEi+jyBYVTDGfCL/k06/4EMk/z01gCe7HoCH/f2LTg==}
    engines: {node: '>=18'}

  brace-expansion@1.1.12:
    resolution: {integrity: sha512-9T9UjW3r0UW5c1Q7GTwllptXwhvYmEzFhzMfZ9H7FQWt+uZePjZPjBP/W1ZEyZ1twGWom5/56TF4lPcqjnDHcg==}

  brace-expansion@2.0.2:
    resolution: {integrity: sha512-Jt0vHyM+jmUBqojB7E1NIYadt0vI0Qxjxd2TErW94wDz+E2LAm5vKMXXwg6ZZBTHPuUlDgQHKXvjGBdfcF1ZDQ==}

  braces@3.0.3:
    resolution: {integrity: sha512-yQbXgO/OSZVD2IsiLlro+7Hf6Q18EJrKSEsdoMzKePKXct3gvD8oLcOQdIzGupr5Fj+EDe8gO/lxc1BzfMpxvA==}
    engines: {node: '>=8'}

  browserslist@4.28.0:
    resolution: {integrity: sha512-tbydkR/CxfMwelN0vwdP/pLkDwyAASZ+VfWm4EOwlB6SWhx1sYnWLqo8N5j0rAzPfzfRaxt0mM/4wPU/Su84RQ==}
    engines: {node: ^6 || ^7 || ^8 || ^9 || ^10 || ^11 || ^12 || >=13.7}
    hasBin: true

  bundle-name@4.1.0:
    resolution: {integrity: sha512-tjwM5exMg6BGRI+kNmTntNsvdZS1X8BFYS6tnJ2hdH0kVxM6/eVZ2xy+FqStSWvYmtfFMDLIxurorHwDKfDz5Q==}
    engines: {node: '>=18'}

  bytes@3.1.2:
    resolution: {integrity: sha512-/Nf7TyzTx6S3yRJObOAV7956r8cr2+Oj8AC5dt8wSP3BQAoeX58NoHyCU8P8zGkNXStjTSi6fzO6F0pBdcYbEg==}
    engines: {node: '>= 0.8'}

  call-bind-apply-helpers@1.0.2:
    resolution: {integrity: sha512-Sp1ablJ0ivDkSzjcaJdxEunN5/XvksFJ2sMBFfq6x0ryhQV/2b/KwFe21cMpmHtPOSij8K99/wSfoEuTObmuMQ==}
    engines: {node: '>= 0.4'}

  call-bind@1.0.8:
    resolution: {integrity: sha512-oKlSFMcMwpUg2ednkhQ454wfWiU/ul3CkJe/PEHcTKuiX6RpbehUiFMXu13HalGZxfUwCQzZG747YXBn1im9ww==}
    engines: {node: '>= 0.4'}

  call-bound@1.0.4:
    resolution: {integrity: sha512-+ys997U96po4Kx/ABpBCqhA9EuxJaQWDQg7295H4hBphv3IZg0boBKuwYpt4YXp6MZ5AmZQnU/tyMTlRpaSejg==}
    engines: {node: '>= 0.4'}

  callsites@3.1.0:
    resolution: {integrity: sha512-P8BjAsXvZS+VIDUI11hHCQEv74YT67YUi5JJFNWIqL235sBmjX4+qx9Muvls5ivyNENctx46xQLQ3aTuE7ssaQ==}
    engines: {node: '>=6'}

  caniuse-lite@1.0.30001757:
    resolution: {integrity: sha512-r0nnL/I28Zi/yjk1el6ilj27tKcdjLsNqAOZr0yVjWPrSQyHgKI2INaEWw21bAQSv2LXRt1XuCS/GomNpWOxsQ==}

  chai@6.2.1:
    resolution: {integrity: sha512-p4Z49OGG5W/WBCPSS/dH3jQ73kD6tiMmUM+bckNK6Jr5JHMG3k9bg/BvKR8lKmtVBKmOiuVaV2ws8s9oSbwysg==}
    engines: {node: '>=18'}

  chalk@4.1.2:
    resolution: {integrity: sha512-oKnbhFyRIXpUuez8iBMmyEa4nbj4IOQyuhc/wy9kY7/WVPcwIO9VA668Pu8RkO7+0G76SLROeyw9CpQ061i4mA==}
    engines: {node: '>=10'}

  chalk@5.6.2:
    resolution: {integrity: sha512-7NzBL0rN6fMUW+f7A6Io4h40qQlG+xGmtMxfbnH/K7TAtt8JQWVQK+6g0UXKMeVJoyV5EkkNsErQ8pVD3bLHbA==}
    engines: {node: ^12.17.0 || ^14.13 || >=16.0.0}

  cli-boxes@3.0.0:
    resolution: {integrity: sha512-/lzGpEWL/8PfI0BmBOPRwp0c/wFNX1RdUML3jK/RcSBA9T8mZDdQpqYBKtCFTOfQbwPqWEOpjqW+Fnayc0969g==}
    engines: {node: '>=10'}

  cli-cursor@4.0.0:
    resolution: {integrity: sha512-VGtlMu3x/4DOtIUwEkRezxUZ2lBacNJCHash0N0WeZDBS+7Ux1dm3XWAgWYxLJFMMdOeXMHXorshEFhbMSGelg==}
    engines: {node: ^12.20.0 || ^14.13.1 || >=16.0.0}

  cli-truncate@5.1.1:
    resolution: {integrity: sha512-SroPvNHxUnk+vIW/dOSfNqdy1sPEFkrTk6TUtqLCnBlo3N7TNYYkzzN7uSD6+jVjrdO4+p8nH7JzH6cIvUem6A==}
    engines: {node: '>=20'}

  clsx@2.1.1:
    resolution: {integrity: sha512-eYm0QWBtUrBWZWG0d386OGAw16Z995PiOVo2B7bjWSbHedGl5e0ZWaq65kOGgUSNesEIDkB9ISbTg/JK9dhCZA==}
    engines: {node: '>=6'}

  code-excerpt@4.0.0:
    resolution: {integrity: sha512-xxodCmBen3iy2i0WtAK8FlFNrRzjUqjRsMfho58xT/wvZU1YTM3fCnRjcy1gJPMepaRlgm/0e6w8SpWHpn3/cA==}
    engines: {node: ^12.20.0 || ^14.13.1 || >=16.0.0}

  color-convert@2.0.1:
    resolution: {integrity: sha512-RRECPsj7iu/xb5oKYcsFHSppFNnsj/52OVTRKb4zP5onXwVF3zVmmToNcOfGC+CRDpfK/U584fMg38ZHCaElKQ==}
    engines: {node: '>=7.0.0'}

  color-name@1.1.4:
    resolution: {integrity: sha512-dOy+3AuW3a2wNbZHIuMZpTcgjGuLU/uBL/ubcZF9OXbDo8ff4O8yVp5Bf0efS8uEoYo5q4Fx7dY9OgQGXgAsQA==}

  commander@14.0.2:
    resolution: {integrity: sha512-TywoWNNRbhoD0BXs1P3ZEScW8W5iKrnbithIl0YH+uCmBd0QpPOA8yc82DS3BIE5Ma6FnBVUsJ7wVUDz4dvOWQ==}
    engines: {node: '>=20'}

  concat-map@0.0.1:
    resolution: {integrity: sha512-/Srv4dswyQNBfohGpz9o6Yb3Gz3SrUDqBH5rTuhGR7ahtlbYKnVxw2bCFMRljaA7EXHaXZ8wsHdodFvbkhKmqg==}

  content-disposition@1.0.0:
    resolution: {integrity: sha512-Au9nRL8VNUut/XSzbQA38+M78dzP4D+eqg3gfJHMIHHYa3bg067xj1KxMUWj+VULbiZMowKngFFbKczUrNJ1mg==}
    engines: {node: '>= 0.6'}

  content-type@1.0.5:
    resolution: {integrity: sha512-nTjqfcBFEipKdXCv4YDQWCfmcLZKm81ldF0pAopTvyrFGVbcR6P/VAAd5G7N+0tTr8QqiU0tFadD6FK4NtJwOA==}
    engines: {node: '>= 0.6'}

  convert-source-map@2.0.0:
    resolution: {integrity: sha512-Kvp459HrV2FEJ1CAsi1Ku+MY3kasH19TFykTz2xWmMeq6bk2NU3XXvfJ+Q61m0xktWwt+1HSYf3JZsTms3aRJg==}

  convert-to-spaces@2.0.1:
    resolution: {integrity: sha512-rcQ1bsQO9799wq24uE5AM2tAILy4gXGIK/njFWcVQkGNZ96edlpY+A7bjwvzjYvLDyzmG1MmMLZhpcsb+klNMQ==}
    engines: {node: ^12.20.0 || ^14.13.1 || >=16.0.0}

  cookie-signature@1.2.2:
    resolution: {integrity: sha512-D76uU73ulSXrD1UXF4KE2TMxVVwhsnCgfAyTg9k8P6KGZjlXKrOLe4dJQKI3Bxi5wjesZoFXJWElNWBjPZMbhg==}
    engines: {node: '>=6.6.0'}

  cookie@0.7.2:
    resolution: {integrity: sha512-yki5XnKuf750l50uGTllt6kKILY4nQ1eNIQatoXEByZ5dWgnKqbnqmTrBE5B4N7lrMJKQ2ytWMiTO2o0v6Ew/w==}
    engines: {node: '>= 0.6'}

  cross-spawn@7.0.6:
    resolution: {integrity: sha512-uV2QOWP2nWzsy2aMp8aRibhi9dlzF5Hgh5SHaB9OiTGEyDTiJJyx0uy51QXdyWbtAHNua4XJzUKca3OzKUd3vA==}
    engines: {node: '>= 8'}

  css.escape@1.5.1:
    resolution: {integrity: sha512-YUifsXXuknHlUsmlgyY0PKzgPOr7/FjCePfHNt0jxm83wHZi44VDMQ7/fGNkjY3/jV1MC+1CmZbaHzugyeRtpg==}

  cssesc@3.0.0:
    resolution: {integrity: sha512-/Tb/JcjK111nNScGob5MNtsntNM1aCNUDipB/TkwZFhyDrrE47SOx/18wF2bbjgc3ZzCSKW1T5nt5EbFoAz/Vg==}
    engines: {node: '>=4'}
    hasBin: true

  csstype@3.2.3:
    resolution: {integrity: sha512-z1HGKcYy2xA8AGQfwrn0PAy+PB7X/GSj3UVJW9qKyn43xWa+gl5nXmU4qqLMRzWVLFC8KusUX8T/0kCiOYpAIQ==}

  data-view-buffer@1.0.2:
    resolution: {integrity: sha512-EmKO5V3OLXh1rtK2wgXRansaK1/mtVdTUEiEI0W8RkvgT05kfxaH29PliLnpLP73yYO6142Q72QNa8Wx/A5CqQ==}
    engines: {node: '>= 0.4'}

  data-view-byte-length@1.0.2:
    resolution: {integrity: sha512-tuhGbE6CfTM9+5ANGf+oQb72Ky/0+s3xKUpHvShfiz2RxMFgFPjsXuRLBVMtvMs15awe45SRb83D6wH4ew6wlQ==}
    engines: {node: '>= 0.4'}

  data-view-byte-offset@1.0.1:
    resolution: {integrity: sha512-BS8PfmtDGnrgYdOonGZQdLZslWIeCGFP9tpan0hi1Co2Zr2NKADsvGYA8XxuG/4UWgJ6Cjtv+YJnB6MM69QGlQ==}
    engines: {node: '>= 0.4'}

  debug@3.2.7:
    resolution: {integrity: sha512-CFjzYYAi4ThfiQvizrFQevTTXHtnCqWfe7x1AhgEscTz6ZbLbfoLRLPugTQyBth6f8ZERVUSyWHFD/7Wu4t1XQ==}
    peerDependencies:
      supports-color: '*'
    peerDependenciesMeta:
      supports-color:
        optional: true

  debug@4.4.1:
    resolution: {integrity: sha512-KcKCqiftBJcZr++7ykoDIEwSa3XWowTfNPo92BYxjXiyYEVrUQh2aLyhxBCwww+heortUFxEJYcRzosstTEBYQ==}
    engines: {node: '>=6.0'}
    peerDependencies:
      supports-color: '*'
    peerDependenciesMeta:
      supports-color:
        optional: true

  debug@4.4.3:
    resolution: {integrity: sha512-RGwwWnwQvkVfavKVt22FGLw+xYSdzARwm0ru6DhTVA3umU5hZc28V3kO4stgYryrTlLpuvgI9GiijltAjNbcqA==}
    engines: {node: '>=6.0'}
    peerDependencies:
      supports-color: '*'
    peerDependenciesMeta:
      supports-color:
        optional: true

  deep-is@0.1.4:
    resolution: {integrity: sha512-oIPzksmTg4/MriiaYGO+okXDT7ztn/w3Eptv/+gSIdMdKsJo0u4CfYNFJPy+4SKMuCqGw2wxnA+URMg3t8a/bQ==}

  default-browser-id@5.0.0:
    resolution: {integrity: sha512-A6p/pu/6fyBcA1TRz/GqWYPViplrftcW2gZC9q79ngNCKAeR/X3gcEdXQHl4KNXV+3wgIJ1CPkJQ3IHM6lcsyA==}
    engines: {node: '>=18'}

  default-browser@5.2.1:
    resolution: {integrity: sha512-WY/3TUME0x3KPYdRRxEJJvXRHV4PyPoUsxtZa78lwItwRQRHhd2U9xOscaT/YTf8uCXIAjeJOFBVEh/7FtD8Xg==}
    engines: {node: '>=18'}

  define-data-property@1.1.4:
    resolution: {integrity: sha512-rBMvIzlpA8v6E+SJZoo++HAYqsLrkg7MSfIinMPFhmkorw7X+dOXVJQs+QT69zGkzMyfDnIMN2Wid1+NbL3T+A==}
    engines: {node: '>= 0.4'}

  define-lazy-prop@3.0.0:
    resolution: {integrity: sha512-N+MeXYoqr3pOgn8xfyRPREN7gHakLYjhsHhWGT3fWAiL4IkAt0iDw14QiiEm2bE30c5XX5q0FtAA3CK5f9/BUg==}
    engines: {node: '>=12'}

  define-properties@1.2.1:
    resolution: {integrity: sha512-8QmQKqEASLd5nx0U1B1okLElbUuuttJ/AnYmRXbbbGDWh6uS208EjD4Xqq/I9wK7u0v6O08XhTWnt5XtEbR6Dg==}
    engines: {node: '>= 0.4'}

  depd@2.0.0:
    resolution: {integrity: sha512-g7nH6P6dyDioJogAAGprGpCtVImJhpPk/roCzdb3fIh61/s/nPsfR6onyMwkCAR/OlC3yBC0lESvUoQEAssIrw==}
    engines: {node: '>= 0.8'}

  dequal@2.0.3:
    resolution: {integrity: sha512-0je+qPKHEMohvfRTCEo3CrPG6cAzAYgmzKyxRiYSSDkS6eGJdyVJm7WaYA5ECaAD9wLB2T4EEeymA5aFVcYXCA==}
    engines: {node: '>=6'}

  detect-libc@1.0.3:
    resolution: {integrity: sha512-pGjwhsmsp4kL2RTz08wcOlGN83otlqHeD/Z5T8GXZB+/YcpQ/dgo+lbU8ZsGxV0HIvqqxo9l7mqYwyYMD9bKDg==}
    engines: {node: '>=0.10'}
    hasBin: true

  detect-libc@2.1.2:
    resolution: {integrity: sha512-Btj2BOOO83o3WyH59e8MgXsxEQVcarkUOpEYrubB0urwnN10yQ364rsiByU11nZlqWYZm05i/of7io4mzihBtQ==}
    engines: {node: '>=8'}

  diff@8.0.2:
    resolution: {integrity: sha512-sSuxWU5j5SR9QQji/o2qMvqRNYRDOcBTgsJ/DeCf4iSN4gW+gNMXM7wFIP+fdXZxoNiAnHUTGjCr+TSWXdRDKg==}
    engines: {node: '>=0.3.1'}

  doctrine@2.1.0:
    resolution: {integrity: sha512-35mSku4ZXK0vfCuHEDAwt55dg2jNajHZ1odvF+8SSr82EsZY4QmXfuWso8oEd8zRhVObSN18aM0CjSdoBX7zIw==}
    engines: {node: '>=0.10.0'}

  dom-accessibility-api@0.5.16:
    resolution: {integrity: sha512-X7BJ2yElsnOJ30pZF4uIIDfBEVgF4XEBxL9Bxhy6dnrm5hkzqmsWHGTiHqRiITNhMyFLyAiWndIJP7Z1NTteDg==}

  dom-accessibility-api@0.6.3:
    resolution: {integrity: sha512-7ZgogeTnjuHbo+ct10G9Ffp0mif17idi0IyWNVA/wcwcm7NPOD/WEHVP3n7n3MhXqxoIYm8d6MuZohYWIZ4T3w==}

  dunder-proto@1.0.1:
    resolution: {integrity: sha512-KIN/nDJBQRcXw0MLVhZE9iQHmG68qAVIBg9CqmUYjmQIhgij9U5MFvrqkUL5FbtyyzZuOeOt0zdeRe4UY7ct+A==}
    engines: {node: '>= 0.4'}

  ee-first@1.1.1:
    resolution: {integrity: sha512-WMwm9LhRUo+WUaRN+vRuETqG89IgZphVSNkdFgeb6sS/E4OrDIN7t48CAewSHXc6C8lefD8KKfr5vY61brQlow==}

  electron-to-chromium@1.5.260:
    resolution: {integrity: sha512-ov8rBoOBhVawpzdre+Cmz4FB+y66Eqrk6Gwqd8NGxuhv99GQ8XqMAr351KEkOt7gukXWDg6gJWEMKgL2RLMPtA==}

  emoji-regex@10.6.0:
    resolution: {integrity: sha512-toUI84YS5YmxW219erniWD0CIVOo46xGKColeNQRgOzDorgBi1v4D71/OFzgD9GO2UGKIv1C3Sp8DAn0+j5w7A==}

  encodeurl@2.0.0:
    resolution: {integrity: sha512-Q0n9HRi4m6JuGIV1eFlmvJB7ZEVxu93IrMyiMsGC0lrMJMWzRgx6WGquyfQgZVb31vhGgXnfmPNNXmxnOkRBrg==}
    engines: {node: '>= 0.8'}

  enhanced-resolve@5.18.3:
    resolution: {integrity: sha512-d4lC8xfavMeBjzGr2vECC3fsGXziXZQyJxD868h2M/mBI3PwAuODxAkLkq5HYuvrPYcUtiLzsTo8U3PgX3Ocww==}
    engines: {node: '>=10.13.0'}

  environment@1.1.0:
    resolution: {integrity: sha512-xUtoPkMggbz0MPyPiIWr1Kp4aeWJjDZ6SMvURhimjdZgsRuDplF5/s9hcgGhyXMhs+6vpnuoiZ2kFiu3FMnS8Q==}
    engines: {node: '>=18'}

  es-abstract@1.24.0:
    resolution: {integrity: sha512-WSzPgsdLtTcQwm4CROfS5ju2Wa1QQcVeT37jFjYzdFz1r9ahadC8B8/a4qxJxM+09F18iumCdRmlr96ZYkQvEg==}
    engines: {node: '>= 0.4'}

  es-define-property@1.0.1:
    resolution: {integrity: sha512-e3nRfgfUZ4rNGL232gUgX06QNyyez04KdjFrF+LTRoOXmrOgFKDg4BCdsjW8EnT69eqdYGmRpJwiPVYNrCaW3g==}
    engines: {node: '>= 0.4'}

  es-errors@1.3.0:
    resolution: {integrity: sha512-Zf5H2Kxt2xjTvbJvP2ZWLEICxA6j+hAmMzIlypy4xcBg1vKVnx89Wy0GbS+kf5cwCVFFzdCFh2XSCFNULS6csw==}
    engines: {node: '>= 0.4'}

  es-iterator-helpers@1.2.1:
    resolution: {integrity: sha512-uDn+FE1yrDzyC0pCo961B2IHbdM8y/ACZsKD4dG6WqrjV53BADjwa7D+1aom2rsNVfLyDgU/eigvlJGJ08OQ4w==}
    engines: {node: '>= 0.4'}

  es-module-lexer@1.7.0:
    resolution: {integrity: sha512-jEQoCwk8hyb2AZziIOLhDqpm5+2ww5uIE6lkO/6jcOCusfk6LhMHpXXfBLXTZ7Ydyt0j4VoUQv6uGNYbdW+kBA==}

  es-object-atoms@1.1.1:
    resolution: {integrity: sha512-FGgH2h8zKNim9ljj7dankFPcICIK9Cp5bm+c2gQSYePhpaG5+esrLODihIorn+Pe6FGJzWhXQotPv73jTaldXA==}
    engines: {node: '>= 0.4'}

  es-set-tostringtag@2.1.0:
    resolution: {integrity: sha512-j6vWzfrGVfyXxge+O0x5sh6cvxAog0a/4Rdd2K36zCMV5eJ+/+tOAngRO8cODMNWbVRdVlmGZQL2YS3yR8bIUA==}
    engines: {node: '>= 0.4'}

  es-shim-unscopables@1.1.0:
    resolution: {integrity: sha512-d9T8ucsEhh8Bi1woXCf+TIKDIROLG5WCkxg8geBCbvk22kzwC5G2OnXVMO6FUsvQlgUUXQ2itephWDLqDzbeCw==}
    engines: {node: '>= 0.4'}

  es-to-primitive@1.3.0:
    resolution: {integrity: sha512-w+5mJ3GuFL+NjVtJlvydShqE1eN3h3PbI7/5LAsYJP/2qtuMXjfL2LpHSRqo4b4eSF5K/DH1JXKUAHSB2UW50g==}
    engines: {node: '>= 0.4'}

  es-toolkit@1.42.0:
    resolution: {integrity: sha512-SLHIyY7VfDJBM8clz4+T2oquwTQxEzu263AyhVK4jREOAwJ+8eebaa4wM3nlvnAqhDrMm2EsA6hWHaQsMPQ1nA==}

  esbuild@0.25.12:
    resolution: {integrity: sha512-bbPBYYrtZbkt6Os6FiTLCTFxvq4tt3JKall1vRwshA3fdVztsLAatFaZobhkBC8/BrPetoa0oksYoKXoG4ryJg==}
    engines: {node: '>=18'}
    hasBin: true

  escalade@3.2.0:
    resolution: {integrity: sha512-WUj2qlxaQtO4g6Pq5c29GTcWGDyd8itL8zTlipgECz3JesAiiOKotd8JU6otB3PACgG6xkJUyVhboMS+bje/jA==}
    engines: {node: '>=6'}

  escape-html@1.0.3:
    resolution: {integrity: sha512-NiSupZ4OeuGwr68lGIeym/ksIZMJodUGOSCZ/FSnTxcrekbvqrgdUxlJOMpijaKZVjAJrWrGs/6Jy8OMuyj9ow==}

  escape-string-regexp@2.0.0:
    resolution: {integrity: sha512-UpzcLCXolUWcNu5HtVMHYdXJjArjsF9C0aNnquZYY4uW/Vu0miy5YoWvbV345HauVvcAUnpRuhMMcqTcGOY2+w==}
    engines: {node: '>=8'}

  escape-string-regexp@4.0.0:
    resolution: {integrity: sha512-TtpcNJ3XAzx3Gq8sWRzJaVajRs0uVxA2YAkdb1jm2YkPz4G6egUFAyA3n5vtEIZefPk5Wa4UXbKuS5fKkJWdgA==}
    engines: {node: '>=10'}

  eslint-config-prettier@10.1.8:
    resolution: {integrity: sha512-82GZUjRS0p/jganf6q1rEO25VSoHH0hKPCTrgillPjdI/3bgBhAE1QzHrHTizjpRvy6pGAvKjDJtk2pF9NDq8w==}
    hasBin: true
    peerDependencies:
      eslint: '>=7.0.0'

  eslint-import-resolver-node@0.3.9:
    resolution: {integrity: sha512-WFj2isz22JahUv+B788TlO3N6zL3nNJGU8CcZbPZvVEkBPaJdCV4vy5wyghty5ROFbCRnm132v8BScu5/1BQ8g==}

  eslint-module-utils@2.12.1:
    resolution: {integrity: sha512-L8jSWTze7K2mTg0vos/RuLRS5soomksDPoJLXIslC7c8Wmut3bx7CPpJijDcBZtxQ5lrbUdM+s0OlNbz0DCDNw==}
    engines: {node: '>=4'}
    peerDependencies:
      '@typescript-eslint/parser': '*'
      eslint: '*'
      eslint-import-resolver-node: '*'
      eslint-import-resolver-typescript: '*'
      eslint-import-resolver-webpack: '*'
    peerDependenciesMeta:
      '@typescript-eslint/parser':
        optional: true
      eslint:
        optional: true
      eslint-import-resolver-node:
        optional: true
      eslint-import-resolver-typescript:
        optional: true
      eslint-import-resolver-webpack:
        optional: true

  eslint-plugin-import@2.32.0:
    resolution: {integrity: sha512-whOE1HFo/qJDyX4SnXzP4N6zOWn79WhnCUY/iDR0mPfQZO8wcYE4JClzI2oZrhBnnMUCBCHZhO6VQyoBU95mZA==}
    engines: {node: '>=4'}
    peerDependencies:
      '@typescript-eslint/parser': '*'
      eslint: ^2 || ^3 || ^4 || ^5 || ^6 || ^7.2.0 || ^8 || ^9
    peerDependenciesMeta:
      '@typescript-eslint/parser':
        optional: true

  eslint-plugin-react-hooks@5.2.0:
    resolution: {integrity: sha512-+f15FfK64YQwZdJNELETdn5ibXEUQmW1DZL6KXhNnc2heoy/sg9VJJeT7n8TlMWouzWqSWavFkIhHyIbIAEapg==}
    engines: {node: '>=10'}
    peerDependencies:
      eslint: ^3.0.0 || ^4.0.0 || ^5.0.0 || ^6.0.0 || ^7.0.0 || ^8.0.0-0 || ^9.0.0

  eslint-plugin-react@7.37.5:
    resolution: {integrity: sha512-Qteup0SqU15kdocexFNAJMvCJEfa2xUKNV4CC1xsVMrIIqEy3SQ/rqyxCWNzfrd3/ldy6HMlD2e0JDVpDg2qIA==}
    engines: {node: '>=4'}
    peerDependencies:
      eslint: ^3 || ^4 || ^5 || ^6 || ^7 || ^8 || ^9.7

  eslint-plugin-unused-imports@4.3.0:
    resolution: {integrity: sha512-ZFBmXMGBYfHttdRtOG9nFFpmUvMtbHSjsKrS20vdWdbfiVYsO3yA2SGYy9i9XmZJDfMGBflZGBCm70SEnFQtOA==}
    peerDependencies:
      '@typescript-eslint/eslint-plugin': ^8.0.0-0 || ^7.0.0 || ^6.0.0 || ^5.0.0
      eslint: ^9.0.0 || ^8.0.0
    peerDependenciesMeta:
      '@typescript-eslint/eslint-plugin':
        optional: true

  eslint-scope@8.4.0:
    resolution: {integrity: sha512-sNXOfKCn74rt8RICKMvJS7XKV/Xk9kA7DyJr8mJik3S7Cwgy3qlkkmyS2uQB3jiJg6VNdZd/pDBJu0nvG2NlTg==}
    engines: {node: ^18.18.0 || ^20.9.0 || >=21.1.0}

  eslint-visitor-keys@3.4.3:
    resolution: {integrity: sha512-wpc+LXeiyiisxPlEkUzU6svyS1frIO3Mgxj1fdy7Pm8Ygzguax2N3Fa/D/ag1WqbOprdI+uY6wMUl8/a2G+iag==}
    engines: {node: ^12.22.0 || ^14.17.0 || >=16.0.0}

  eslint-visitor-keys@4.2.1:
    resolution: {integrity: sha512-Uhdk5sfqcee/9H/rCOJikYz67o0a2Tw2hGRPOG2Y1R2dg7brRe1uG0yaNQDHu+TO/uQPF/5eCapvYSmHUjt7JQ==}
    engines: {node: ^18.18.0 || ^20.9.0 || >=21.1.0}

  eslint@9.39.1:
    resolution: {integrity: sha512-BhHmn2yNOFA9H9JmmIVKJmd288g9hrVRDkdoIgRCRuSySRUHH7r/DI6aAXW9T1WwUuY3DFgrcaqB+deURBLR5g==}
    engines: {node: ^18.18.0 || ^20.9.0 || >=21.1.0}
    hasBin: true
    peerDependencies:
      jiti: '*'
    peerDependenciesMeta:
      jiti:
        optional: true

  espree@10.4.0:
    resolution: {integrity: sha512-j6PAQ2uUr79PZhBjP5C5fhl8e39FmRnOjsD5lGnWrFU8i2G776tBK7+nP8KuQUTTyAZUwfQqXAgrVH5MbH9CYQ==}
    engines: {node: ^18.18.0 || ^20.9.0 || >=21.1.0}

  esquery@1.6.0:
    resolution: {integrity: sha512-ca9pw9fomFcKPvFLXhBKUK90ZvGibiGOvRJNbjljY7s7uq/5YO4BOzcYtJqExdx99rF6aAcnRxHmcUHcz6sQsg==}
    engines: {node: '>=0.10'}

  esrecurse@4.3.0:
    resolution: {integrity: sha512-KmfKL3b6G+RXvP8N1vr3Tq1kL/oCFgn2NYXEtqP8/L3pKapUA4G8cFVaoF3SU323CD4XypR/ffioHmkti6/Tag==}
    engines: {node: '>=4.0'}

  estraverse@5.3.0:
    resolution: {integrity: sha512-MMdARuVEQziNTeJD8DgMqmhwR11BRQ/cBP+pLtYdSTnf3MIO8fFeiINEbX36ZdNlfU/7A9f3gUw49B3oQsvwBA==}
    engines: {node: '>=4.0'}

  estree-walker@3.0.3:
    resolution: {integrity: sha512-7RUKfXgSMMkzt6ZuXmqapOurLGPPfgj6l9uRZ7lRGolvk0y2yocc35LdcxKC5PQZdn2DMqioAQ2NoWcrTKmm6g==}

  esutils@2.0.3:
    resolution: {integrity: sha512-kVscqXk4OCp68SZ0dkgEKVi6/8ij300KBWTJq32P/dYeWTSwK41WyTxalN1eRmA5Z9UU/LX9D7FWSmV9SAYx6g==}
    engines: {node: '>=0.10.0'}

  etag@1.8.1:
    resolution: {integrity: sha512-aIL5Fx7mawVa300al2BnEE4iNvo1qETxLrPI/o05L7z6go7fCw1J6EQmbK4FmJ2AS7kgVF/KEZWufBfdClMcPg==}
    engines: {node: '>= 0.6'}

  expect-type@1.2.2:
    resolution: {integrity: sha512-JhFGDVJ7tmDJItKhYgJCGLOWjuK9vPxiXoUFLwLDc99NlmklilbiQJwoctZtt13+xMw91MCk/REan6MWHqDjyA==}
    engines: {node: '>=12.0.0'}

  express@5.1.0:
    resolution: {integrity: sha512-DT9ck5YIRU+8GYzzU5kT3eHGA5iL+1Zd0EutOmTE9Dtk+Tvuzd23VBU+ec7HPNSTxXYO55gPV/hq4pSBJDjFpA==}
    engines: {node: '>= 18'}

  fast-content-type-parse@3.0.0:
    resolution: {integrity: sha512-ZvLdcY8P+N8mGQJahJV5G4U88CSvT1rP8ApL6uETe88MBXrBHAkZlSEySdUlyztF7ccb+Znos3TFqaepHxdhBg==}

  fast-deep-equal@3.1.3:
    resolution: {integrity: sha512-f3qQ9oQy9j2AhBe/H9VC91wLmKBCCU/gDOnKNAYG5hswO7BLKj09Hc5HYNz9cGI++xlpDCIgDaitVs03ATR84Q==}

  fast-glob@3.3.3:
    resolution: {integrity: sha512-7MptL8U0cqcFdzIzwOTHoilX9x5BrNqye7Z/LuC7kCMRio1EMSyqRK3BEAUD7sXRq4iT4AzTVuZdhgQ2TCvYLg==}
    engines: {node: '>=8.6.0'}

  fast-json-stable-stringify@2.1.0:
    resolution: {integrity: sha512-lhd/wF+Lk98HZoTCtlVraHtfh5XYijIjalXck7saUtuanSDyLMxnHhSXEDJqHxD7msR8D0uCmqlkwjCV8xvwHw==}

  fast-levenshtein@2.0.6:
    resolution: {integrity: sha512-DCXu6Ifhqcks7TZKY3Hxp3y6qphY5SJZmrWMDrKcERSOXWQdMhU9Ig/PYrzyw/ul9jOIyh0N4M0tbC5hodg8dw==}

  fastq@1.19.1:
    resolution: {integrity: sha512-GwLTyxkCXjXbxqIhTsMI2Nui8huMPtnxg7krajPJAjnEG/iiOS7i+zCtWGZR9G0NBKbXKh6X9m9UIsYX/N6vvQ==}

  fdir@6.5.0:
    resolution: {integrity: sha512-tIbYtZbucOs0BRGqPJkshJUYdL+SDH7dVM8gjy+ERp3WAUjLEFJE+02kanyHtwjWOnwrKYBiwAmM0p4kLJAnXg==}
    engines: {node: '>=12.0.0'}
    peerDependencies:
      picomatch: ^3 || ^4
    peerDependenciesMeta:
      picomatch:
        optional: true

  file-entry-cache@8.0.0:
    resolution: {integrity: sha512-XXTUwCvisa5oacNGRP9SfNtYBNAMi+RPwBFmblZEF7N7swHYQS6/Zfk7SRwx4D5j3CH211YNRco1DEMNVfZCnQ==}
    engines: {node: '>=16.0.0'}

  fill-range@7.1.1:
    resolution: {integrity: sha512-YsGpe3WHLK8ZYi4tWDg2Jy3ebRz2rXowDxnld4bkQB00cc/1Zw9AWnC0i9ztDJitivtQvaI9KaLyKrc+hBW0yg==}
    engines: {node: '>=8'}

  finalhandler@2.1.0:
    resolution: {integrity: sha512-/t88Ty3d5JWQbWYgaOGCCYfXRwV1+be02WqYYlL6h0lEiUAMPM8o8qKGO01YIkOHzka2up08wvgYD0mDiI+q3Q==}
    engines: {node: '>= 0.8'}

  find-up@5.0.0:
    resolution: {integrity: sha512-78/PXT1wlLLDgTzDs7sjq9hzz0vXD+zn+7wypEe4fXQxCmdmqfGsEPQxmiCSQI3ajFV91bVSsvNtrJRiW6nGng==}
    engines: {node: '>=10'}

  flat-cache@4.0.1:
    resolution: {integrity: sha512-f7ccFPK3SXFHpx15UIGyRJ/FJQctuKZ0zVuN3frBo4HnK3cay9VEW0R6yPYFHC0AgqhukPzKjq22t5DmAyqGyw==}
    engines: {node: '>=16'}

  flatted@3.3.3:
    resolution: {integrity: sha512-GX+ysw4PBCz0PzosHDepZGANEuFCMLrnRTiEy9McGjmkCQYwRq4A/X786G/fjM/+OjsWSU1ZrY5qyARZmO/uwg==}

  for-each@0.3.5:
    resolution: {integrity: sha512-dKx12eRCVIzqCxFGplyFKJMPvLEWgmNtUrpTiJIR5u97zEhRG8ySrtboPHZXx7daLxQVrl643cTzbab2tkQjxg==}
    engines: {node: '>= 0.4'}

  forwarded@0.2.0:
    resolution: {integrity: sha512-buRG0fpBtRHSTCOASe6hD258tEubFoRLb4ZNA6NxMVHNw2gOcwHo9wyablzMzOA5z9xA9L1KNjk/Nt6MT9aYow==}
    engines: {node: '>= 0.6'}

  fraction.js@5.3.4:
    resolution: {integrity: sha512-1X1NTtiJphryn/uLQz3whtY6jK3fTqoE3ohKs0tT+Ujr1W59oopxmoEh7Lu5p6vBaPbgoM0bzveAW4Qi5RyWDQ==}

  fresh@2.0.0:
    resolution: {integrity: sha512-Rx/WycZ60HOaqLKAi6cHRKKI7zxWbJ31MhntmtwMoaTeF7XFH9hhBp8vITaMidfljRQ6eYWCKkaTK+ykVJHP2A==}
    engines: {node: '>= 0.8'}

  fsevents@2.3.2:
    resolution: {integrity: sha512-xiqMQR4xAeHTuB9uWm+fFRcIOgKBMiOBP+eXiyT7jsgVCq1bkVygt00oASowB7EdtpOHaaPgKt812P9ab+DDKA==}
    engines: {node: ^8.16.0 || ^10.6.0 || >=11.0.0}
    os: [darwin]

  fsevents@2.3.3:
    resolution: {integrity: sha512-5xoDfX+fL7faATnagmWPpbFtwh/R77WmMMqqHGS65C3vvB0YHrgF+B1YmZ3441tMj5n63k0212XNoJwzlhffQw==}
    engines: {node: ^8.16.0 || ^10.6.0 || >=11.0.0}
    os: [darwin]

  function-bind@1.1.2:
    resolution: {integrity: sha512-7XHNxH7qX9xG5mIwxkhumTox/MIRNcOgDrxWsMt2pAr23WHp6MrRlN7FBSFpCpr+oVO0F744iUgR82nJMfG2SA==}

  function.prototype.name@1.1.8:
    resolution: {integrity: sha512-e5iwyodOHhbMr/yNrc7fDYG4qlbIvI5gajyzPnb5TCwyhjApznQh1BMFou9b30SevY43gCJKXycoCBjMbsuW0Q==}
    engines: {node: '>= 0.4'}

  functions-have-names@1.2.3:
    resolution: {integrity: sha512-xckBUXyTIqT97tq2x2AMb+g163b5JFysYk0x4qxNFwbfQkmNZoiRHb6sPzI9/QV33WeuvVYBUIiD4NzNIyqaRQ==}

  gensync@1.0.0-beta.2:
    resolution: {integrity: sha512-3hN7NaskYvMDLQY55gnW3NQ+mesEAepTqlg+VEbj7zzqEMBVNhzcGYYeqFo/TlYz6eQiFcp1HcsCZO+nGgS8zg==}
    engines: {node: '>=6.9.0'}

  get-east-asian-width@1.4.0:
    resolution: {integrity: sha512-QZjmEOC+IT1uk6Rx0sX22V6uHWVwbdbxf1faPqJ1QhLdGgsRGCZoyaQBm/piRdJy/D2um6hM1UP7ZEeQ4EkP+Q==}
    engines: {node: '>=18'}

  get-intrinsic@1.3.0:
    resolution: {integrity: sha512-9fSjSaos/fRIVIp+xSJlE6lfwhES7LNtKaCBIamHsjr2na1BiABJPo0mOjjz8GJDURarmCPGqaiVg5mfjb98CQ==}
    engines: {node: '>= 0.4'}

  get-proto@1.0.1:
    resolution: {integrity: sha512-sTSfBjoXBp89JvIKIefqw7U2CCebsc74kiY6awiGogKtoSGbgjYE/G/+l9sF3MWFPNc9IcoOC4ODfKHfxFmp0g==}
    engines: {node: '>= 0.4'}

  get-symbol-description@1.1.0:
    resolution: {integrity: sha512-w9UMqWwJxHNOvoNzSJ2oPF5wvYcvP7jUvYzhp67yEhTi17ZDBBC1z9pTdGuzjD+EFIqLSYRweZjqfiPzQ06Ebg==}
    engines: {node: '>= 0.4'}

  glob-parent@5.1.2:
    resolution: {integrity: sha512-AOIgSQCepiJYwP3ARnGx+5VnTu2HBYdzbGP45eLw1vr3zB3vZLeyed1sC9hnbcOc9/SrMyM5RPQrkGz4aS9Zow==}
    engines: {node: '>= 6'}

  glob-parent@6.0.2:
    resolution: {integrity: sha512-XxwI8EOhVQgWp6iDL+3b0r86f4d6AX6zSU55HfB4ydCEuXLXc5FcYeOu+nnGftS4TEju/11rt4KJPTMgbfmv4A==}
    engines: {node: '>=10.13.0'}

  globals@14.0.0:
    resolution: {integrity: sha512-oahGvuMGQlPw/ivIYBjVSrWAfWLBeku5tpPE2fOPLi+WHffIWbuh2tCjhyQhTBPMf5E9jDEH4FOmTYgYwbKwtQ==}
    engines: {node: '>=18'}

  globals@16.5.0:
    resolution: {integrity: sha512-c/c15i26VrJ4IRt5Z89DnIzCGDn9EcebibhAOjw5ibqEHsE1wLUgkPn9RDmNcUKyU87GeaL633nyJ+pplFR2ZQ==}
    engines: {node: '>=18'}

  globalthis@1.0.4:
    resolution: {integrity: sha512-DpLKbNU4WylpxJykQujfCcwYWiV/Jhm50Goo0wrVILAv5jOr9d+H+UR3PhSCD2rCCEIg0uc+G+muBTwD54JhDQ==}
    engines: {node: '>= 0.4'}

  gopd@1.2.0:
    resolution: {integrity: sha512-ZUKRh6/kUFoAiTAtTYPZJ3hw9wNxx+BIBOijnlG9PnrJsCcSjs1wyyD6vJpaYtgnzDrKYRSqf3OO6Rfa93xsRg==}
    engines: {node: '>= 0.4'}

  graceful-fs@4.2.11:
    resolution: {integrity: sha512-RbJ5/jmFcNNCcDV5o9eTnBLJ/HszWV0P73bc+Ff4nS/rJj+YaS6IGyiOL0VoBYX+l1Wrl3k63h/KrH+nhJ0XvQ==}

  graphemer@1.4.0:
    resolution: {integrity: sha512-EtKwoO6kxCL9WO5xipiHTZlSzBm7WLT627TqC/uVRd0HKmq8NXyebnNYxDoBi7wt8eTWrUrKXCOVaFq9x1kgag==}

  happy-dom@18.0.1:
    resolution: {integrity: sha512-qn+rKOW7KWpVTtgIUi6RVmTBZJSe2k0Db0vh1f7CWrWclkkc7/Q+FrOfkZIb2eiErLyqu5AXEzE7XthO9JVxRA==}
    engines: {node: '>=20.0.0'}

  has-bigints@1.1.0:
    resolution: {integrity: sha512-R3pbpkcIqv2Pm3dUwgjclDRVmWpTJW2DcMzcIhEXEx1oh/CEMObMm3KLmRJOdvhM7o4uQBnwr8pzRK2sJWIqfg==}
    engines: {node: '>= 0.4'}

  has-flag@4.0.0:
    resolution: {integrity: sha512-EykJT/Q1KjTWctppgIAgfSO0tKVuZUjhgMr17kqTumMl6Afv3EISleU7qZUzoXDFTAHTDC4NOoG/ZxU3EvlMPQ==}
    engines: {node: '>=8'}

  has-property-descriptors@1.0.2:
    resolution: {integrity: sha512-55JNKuIW+vq4Ke1BjOTjM2YctQIvCT7GFzHwmfZPGo5wnrgkid0YQtnAleFSqumZm4az3n2BS+erby5ipJdgrg==}

  has-proto@1.2.0:
    resolution: {integrity: sha512-KIL7eQPfHQRC8+XluaIw7BHUwwqL19bQn4hzNgdr+1wXoU0KKj6rufu47lhY7KbJR2C6T6+PfyN0Ea7wkSS+qQ==}
    engines: {node: '>= 0.4'}

  has-symbols@1.1.0:
    resolution: {integrity: sha512-1cDNdwJ2Jaohmb3sg4OmKaMBwuC48sYni5HUw2DvsC8LjGTLK9h+eb1X6RyuOHe4hT0ULCW68iomhjUoKUqlPQ==}
    engines: {node: '>= 0.4'}

  has-tostringtag@1.0.2:
    resolution: {integrity: sha512-NqADB8VjPFLM2V0VvHUewwwsw0ZWBaIdgo+ieHtK3hasLz4qeCRjYcqfB6AQrBggRKppKF8L52/VqdVsO47Dlw==}
    engines: {node: '>= 0.4'}

  hasown@2.0.2:
    resolution: {integrity: sha512-0hJU9SCPvmMzIBdZFqNPXWa6dqh7WdH0cII9y+CyS8rG3nL48Bclra9HmKhVVUHyPWNH5Y7xDwAB7bfgSjkUMQ==}
    engines: {node: '>= 0.4'}

  http-errors@2.0.0:
    resolution: {integrity: sha512-FtwrG/euBzaEjYeRqOgly7G0qviiXoJWnvEH2Z1plBdXgbyjv34pHTSb9zoeHMyDy33+DWy5Wt9Wo+TURtOYSQ==}
    engines: {node: '>= 0.8'}

  iconv-lite@0.6.3:
    resolution: {integrity: sha512-4fCk79wshMdzMp2rH06qWrJE4iolqLhCUH+OiuIgU++RB0+94NlDL81atO7GX55uUKueo0txHNtvEyI6D7WdMw==}
    engines: {node: '>=0.10.0'}

  ignore@5.3.2:
    resolution: {integrity: sha512-hsBTNUqQTDwkWtcdYI2i06Y/nUBEsNEDJKjWdigLvegy8kDuJAS8uRlpkkcQpyEXL0Z/pjDy5HBmMjRCJ2gq+g==}
    engines: {node: '>= 4'}

  ignore@7.0.5:
    resolution: {integrity: sha512-Hs59xBNfUIunMFgWAbGX5cq6893IbWg4KnrjbYwX3tx0ztorVgTDA6B2sxf8ejHJ4wz8BqGUMYlnzNBer5NvGg==}
    engines: {node: '>= 4'}

  import-fresh@3.3.1:
    resolution: {integrity: sha512-TR3KfrTZTYLPB6jUjfx6MF9WcWrHL9su5TObK4ZkYgBdWKPOFoSoQIdEuTuR82pmtxH2spWG9h6etwfr1pLBqQ==}
    engines: {node: '>=6'}

  imurmurhash@0.1.4:
    resolution: {integrity: sha512-JmXMZ6wuvDmLiHEml9ykzqO6lwFbof0GG4IkcGaENdCRDDmMVnny7s5HsIgHCbaq0w2MyPhDqkhTUgS2LU2PHA==}
    engines: {node: '>=0.8.19'}

  indent-string@4.0.0:
    resolution: {integrity: sha512-EdDDZu4A2OyIK7Lr/2zG+w5jmbuk1DVBnEwREQvBzspBJkCEbRa8GxU1lghYcaGJCnRWibjDXlq779X1/y5xwg==}
    engines: {node: '>=8'}

  indent-string@5.0.0:
    resolution: {integrity: sha512-m6FAo/spmsW2Ab2fU35JTYwtOKa2yAwXSwgjSv1TJzh4Mh7mC3lzAOVLBprb72XsTrgkEIsl7YrFNAiDiRhIGg==}
    engines: {node: '>=12'}

  inherits@2.0.4:
    resolution: {integrity: sha512-k/vGaX4/Yla3WzyMCvTQOXYeIHvqOKtnqBduzTHpzpQZzAskKMhZ2K+EnBiSM9zGSoIFeMpXKxa4dYeZIQqewQ==}

  ink@6.5.1:
    resolution: {integrity: sha512-wF3j/DmkM8q5E+OtfdQhCRw8/0ahkc8CUTgEddxZzpEWPslu7YPL3t64MWRoI9m6upVGpfAg4ms2BBvxCdKRLQ==}
    engines: {node: '>=20'}
    peerDependencies:
      '@types/react': '>=19.0.0'
      react: '>=19.0.0'
      react-devtools-core: ^6.1.2
    peerDependenciesMeta:
      '@types/react':
        optional: true
      react-devtools-core:
        optional: true

  internal-slot@1.1.0:
    resolution: {integrity: sha512-4gd7VpWNQNB4UKKCFFVcp1AVv+FMOgs9NKzjHKusc8jTMhd5eL1NqQqOpE0KzMds804/yHlglp3uxgluOqAPLw==}
    engines: {node: '>= 0.4'}

  ipaddr.js@1.9.1:
    resolution: {integrity: sha512-0KI/607xoxSToH7GjN1FfSbLoU0+btTicjsQSWQlh/hZykN8KpmMf7uYwPW3R+akZ6R/w18ZlXSHBYXiYUPO3g==}
    engines: {node: '>= 0.10'}

  is-array-buffer@3.0.5:
    resolution: {integrity: sha512-DDfANUiiG2wC1qawP66qlTugJeL5HyzMpfr8lLK+jMQirGzNod0B12cFB/9q838Ru27sBwfw78/rdoU7RERz6A==}
    engines: {node: '>= 0.4'}

  is-async-function@2.1.1:
    resolution: {integrity: sha512-9dgM/cZBnNvjzaMYHVoxxfPj2QXt22Ev7SuuPrs+xav0ukGB0S6d4ydZdEiM48kLx5kDV+QBPrpVnFyefL8kkQ==}
    engines: {node: '>= 0.4'}

  is-bigint@1.1.0:
    resolution: {integrity: sha512-n4ZT37wG78iz03xPRKJrHTdZbe3IicyucEtdRsV5yglwc3GyUfbAfpSeD0FJ41NbUNSt5wbhqfp1fS+BgnvDFQ==}
    engines: {node: '>= 0.4'}

  is-boolean-object@1.2.2:
    resolution: {integrity: sha512-wa56o2/ElJMYqjCjGkXri7it5FbebW5usLw/nPmCMs5DeZ7eziSYZhSmPRn0txqeW4LnAmQQU7FgqLpsEFKM4A==}
    engines: {node: '>= 0.4'}

  is-callable@1.2.7:
    resolution: {integrity: sha512-1BC0BVFhS/p0qtw6enp8e+8OD0UrK0oFLztSjNzhcKA3WDuJxxAPXzPuPtKkjEY9UUoEWlX/8fgKeu2S8i9JTA==}
    engines: {node: '>= 0.4'}

  is-core-module@2.16.1:
    resolution: {integrity: sha512-UfoeMA6fIJ8wTYFEUjelnaGI67v6+N7qXJEvQuIGa99l4xsCruSYOVSQ0uPANn4dAzm8lkYPaKLrrijLq7x23w==}
    engines: {node: '>= 0.4'}

  is-data-view@1.0.2:
    resolution: {integrity: sha512-RKtWF8pGmS87i2D6gqQu/l7EYRlVdfzemCJN/P3UOs//x1QE7mfhvzHIApBTRf7axvT6DMGwSwBXYCT0nfB9xw==}
    engines: {node: '>= 0.4'}

  is-date-object@1.1.0:
    resolution: {integrity: sha512-PwwhEakHVKTdRNVOw+/Gyh0+MzlCl4R6qKvkhuvLtPMggI1WAHt9sOwZxQLSGpUaDnrdyDsomoRgNnCfKNSXXg==}
    engines: {node: '>= 0.4'}

  is-docker@3.0.0:
    resolution: {integrity: sha512-eljcgEDlEns/7AXFosB5K/2nCM4P7FQPkGc/DWLy5rmFEWvZayGrik1d9/QIY5nJ4f9YsVvBkA6kJpHn9rISdQ==}
    engines: {node: ^12.20.0 || ^14.13.1 || >=16.0.0}
    hasBin: true

  is-extglob@2.1.1:
    resolution: {integrity: sha512-SbKbANkN603Vi4jEZv49LeVJMn4yGwsbzZworEoyEiutsN3nJYdbO36zfhGJ6QEDpOZIFkDtnq5JRxmvl3jsoQ==}
    engines: {node: '>=0.10.0'}

  is-finalizationregistry@1.1.1:
    resolution: {integrity: sha512-1pC6N8qWJbWoPtEjgcL2xyhQOP491EQjeUo3qTKcmV8YSDDJrOepfG8pcC7h/QgnQHYSv0mJ3Z/ZWxmatVrysg==}
    engines: {node: '>= 0.4'}

  is-fullwidth-code-point@5.1.0:
    resolution: {integrity: sha512-5XHYaSyiqADb4RnZ1Bdad6cPp8Toise4TzEjcOYDHZkTCbKgiUl7WTUCpNWHuxmDt91wnsZBc9xinNzopv3JMQ==}
    engines: {node: '>=18'}

  is-generator-function@1.1.0:
    resolution: {integrity: sha512-nPUB5km40q9e8UfN/Zc24eLlzdSf9OfKByBw9CIdw4H1giPMeA0OIJvbchsCu4npfI2QcMVBsGEBHKZ7wLTWmQ==}
    engines: {node: '>= 0.4'}

  is-glob@4.0.3:
    resolution: {integrity: sha512-xelSayHH36ZgE7ZWhli7pW34hNbNl8Ojv5KVmkJD4hBdD3th8Tfk9vYasLM+mXWOZhFkgZfxhLSnrwRr4elSSg==}
    engines: {node: '>=0.10.0'}

  is-in-ci@2.0.0:
    resolution: {integrity: sha512-cFeerHriAnhrQSbpAxL37W1wcJKUUX07HyLWZCW1URJT/ra3GyUTzBgUnh24TMVfNTV2Hij2HLxkPHFZfOZy5w==}
    engines: {node: '>=20'}
    hasBin: true

  is-inside-container@1.0.0:
    resolution: {integrity: sha512-KIYLCCJghfHZxqjYBE7rEy0OBuTd5xCHS7tHVgvCLkx7StIoaxwNW3hCALgEUjFfeRk+MG/Qxmp/vtETEF3tRA==}
    engines: {node: '>=14.16'}
    hasBin: true

  is-map@2.0.3:
    resolution: {integrity: sha512-1Qed0/Hr2m+YqxnM09CjA2d/i6YZNfF6R2oRAOj36eUdS6qIV/huPJNSEpKbupewFs+ZsJlxsjjPbc0/afW6Lw==}
    engines: {node: '>= 0.4'}

  is-negative-zero@2.0.3:
    resolution: {integrity: sha512-5KoIu2Ngpyek75jXodFvnafB6DJgr3u8uuK0LEZJjrU19DrMD3EVERaR8sjz8CCGgpZvxPl9SuE1GMVPFHx1mw==}
    engines: {node: '>= 0.4'}

  is-number-object@1.1.1:
    resolution: {integrity: sha512-lZhclumE1G6VYD8VHe35wFaIif+CTy5SJIi5+3y4psDgWu4wPDoBhF8NxUOinEc7pHgiTsT6MaBb92rKhhD+Xw==}
    engines: {node: '>= 0.4'}

  is-number@7.0.0:
    resolution: {integrity: sha512-41Cifkg6e8TylSpdtTpeLVMqvSBEVzTttHvERD741+pnZ8ANv0004MRL43QKPDlK9cGvNp6NZWZUBlbGXYxxng==}
    engines: {node: '>=0.12.0'}

  is-promise@4.0.0:
    resolution: {integrity: sha512-hvpoI6korhJMnej285dSg6nu1+e6uxs7zG3BYAm5byqDsgJNWwxzM6z6iZiAgQR4TJ30JmBTOwqZUw3WlyH3AQ==}

  is-regex@1.2.1:
    resolution: {integrity: sha512-MjYsKHO5O7mCsmRGxWcLWheFqN9DJ/2TmngvjKXihe6efViPqc274+Fx/4fYj/r03+ESvBdTXK0V6tA3rgez1g==}
    engines: {node: '>= 0.4'}

  is-set@2.0.3:
    resolution: {integrity: sha512-iPAjerrse27/ygGLxw+EBR9agv9Y6uLeYVJMu+QNCoouJ1/1ri0mGrcWpfCqFZuzzx3WjtwxG098X+n4OuRkPg==}
    engines: {node: '>= 0.4'}

  is-shared-array-buffer@1.0.4:
    resolution: {integrity: sha512-ISWac8drv4ZGfwKl5slpHG9OwPNty4jOWPRIhBpxOoD+hqITiwuipOQ2bNthAzwA3B4fIjO4Nln74N0S9byq8A==}
    engines: {node: '>= 0.4'}

  is-string@1.1.1:
    resolution: {integrity: sha512-BtEeSsoaQjlSPBemMQIrY1MY0uM6vnS1g5fmufYOtnxLGUZM2178PKbhsk7Ffv58IX+ZtcvoGwccYsh0PglkAA==}
    engines: {node: '>= 0.4'}

  is-symbol@1.1.1:
    resolution: {integrity: sha512-9gGx6GTtCQM73BgmHQXfDmLtfjjTUDSyoxTCbp5WtoixAhfgsDirWIcVQ/IHpvI5Vgd5i/J5F7B9cN/WlVbC/w==}
    engines: {node: '>= 0.4'}

  is-typed-array@1.1.15:
    resolution: {integrity: sha512-p3EcsicXjit7SaskXHs1hA91QxgTw46Fv6EFKKGS5DRFLD8yKnohjF3hxoju94b/OcMZoQukzpPpBE9uLVKzgQ==}
    engines: {node: '>= 0.4'}

  is-weakmap@2.0.2:
    resolution: {integrity: sha512-K5pXYOm9wqY1RgjpL3YTkF39tni1XajUIkawTLUo9EZEVUFga5gSQJF8nNS7ZwJQ02y+1YCNYcMh+HIf1ZqE+w==}
    engines: {node: '>= 0.4'}

  is-weakref@1.1.1:
    resolution: {integrity: sha512-6i9mGWSlqzNMEqpCp93KwRS1uUOodk2OJ6b+sq7ZPDSy2WuI5NFIxp/254TytR8ftefexkWn5xNiHUNpPOfSew==}
    engines: {node: '>= 0.4'}

  is-weakset@2.0.4:
    resolution: {integrity: sha512-mfcwb6IzQyOKTs84CQMrOwW4gQcaTOAWJ0zzJCl2WSPDrWk/OzDaImWFH3djXhb24g4eudZfLRozAvPGw4d9hQ==}
    engines: {node: '>= 0.4'}

  is-wsl@3.1.0:
    resolution: {integrity: sha512-UcVfVfaK4Sc4m7X3dUSoHoozQGBEFeDC+zVo06t98xe8CzHSZZBekNXH+tu0NalHolcJ/QAGqS46Hef7QXBIMw==}
    engines: {node: '>=16'}

  isarray@2.0.5:
    resolution: {integrity: sha512-xHjhDr3cNBK0BzdUJSPXZntQUx/mwMS5Rw4A7lPJ90XGAO6ISP/ePDNuo0vhqOZU+UD5JoodwCAAoZQd3FeAKw==}

  isexe@2.0.0:
    resolution: {integrity: sha512-RHxMLp9lnKHGHRng9QFhRCMbYAcVpn69smSGcq3f36xjgVVWThj4qqLbTLlq7Ssj8B+fIQ1EuCEGI2lKsyQeIw==}

  iterator.prototype@1.1.5:
    resolution: {integrity: sha512-H0dkQoCa3b2VEeKQBOxFph+JAbcrQdE7KC0UkqwpLmv2EC4P41QXP+rqo9wYodACiG5/WM5s9oDApTU8utwj9g==}
    engines: {node: '>= 0.4'}

  jiti@2.6.1:
    resolution: {integrity: sha512-ekilCSN1jwRvIbgeg/57YFh8qQDNbwDb9xT/qu2DAHbFFZUicIl4ygVaAvzveMhMVr3LnpSKTNnwt8PoOfmKhQ==}
    hasBin: true

  js-tokens@4.0.0:
    resolution: {integrity: sha512-RdJUflcE3cUzKiMqQgsCu06FPu9UdIJO0beYbPhHN4k6apgJtifcoCtT9bcxOpYBtpD2kCM6Sbzg4CausW/PKQ==}

  js-yaml@4.1.1:
    resolution: {integrity: sha512-qQKT4zQxXl8lLwBtHMWwaTcGfFOZviOJet3Oy/xmGk2gZH677CJM9EvtfdSkgWcATZhj/55JZ0rmy3myCT5lsA==}
    hasBin: true

  jsesc@3.1.0:
    resolution: {integrity: sha512-/sM3dO2FOzXjKQhJuo0Q173wf2KOo8t4I8vHy6lF9poUp7bKT0/NHE8fPX23PwfhnykfqnC2xRxOnVw5XuGIaA==}
    engines: {node: '>=6'}
    hasBin: true

  json-buffer@3.0.1:
    resolution: {integrity: sha512-4bV5BfR2mqfQTJm+V5tPPdf+ZpuhiIvTuAB5g8kcrXOZpTT/QwwVRWBywX1ozr6lEuPdbHxwaJlm9G6mI2sfSQ==}

  json-schema-traverse@0.4.1:
    resolution: {integrity: sha512-xbbCH5dCYU5T8LcEhhuh7HJ88HXuW3qsI3Y0zOZFKfZEHcpWiHU/Jxzk629Brsab/mMiHQti9wMP+845RPe3Vg==}

  json-stable-stringify-without-jsonify@1.0.1:
    resolution: {integrity: sha512-Bdboy+l7tA3OGW6FjyFHWkP5LuByj1Tk33Ljyq0axyzdk9//JSi2u3fP1QSmd1KNwq6VOKYGlAu87CisVir6Pw==}

  json5@1.0.2:
    resolution: {integrity: sha512-g1MWMLBiz8FKi1e4w0UyVL3w+iJceWAFBAaBnnGKOpNa5f8TLktkbre1+s6oICydWAm+HRUGTmI+//xv2hvXYA==}
    hasBin: true

  json5@2.2.3:
    resolution: {integrity: sha512-XmOWe7eyHYH14cLdVPoyg+GOH3rYX++KpzrylJwSW98t3Nk+U8XOl8FWKOgwtzdb8lXGf6zYwDUzeHMWfxasyg==}
    engines: {node: '>=6'}
    hasBin: true

  jsx-ast-utils@3.3.5:
    resolution: {integrity: sha512-ZZow9HBI5O6EPgSJLUb8n2NKgmVWTwCvHGwFuJlMjvLFqlGG6pjirPhtdsseaLZjSibD8eegzmYpUZwoIlj2cQ==}
    engines: {node: '>=4.0'}

  keyv@4.5.4:
    resolution: {integrity: sha512-oxVHkHR/EJf2CNXnWxRLW6mg7JyCCUcG0DtEGmL2ctUo1PNTin1PUil+r/+4r5MpVgC/fn1kjsx7mjSujKqIpw==}

  lefthook-darwin-arm64@1.13.6:
    resolution: {integrity: sha512-m6Lb77VGc84/Qo21Lhq576pEvcgFCnvloEiP02HbAHcIXD0RTLy9u2yAInrixqZeaz13HYtdDaI7OBYAAdVt8A==}
    cpu: [arm64]
    os: [darwin]

  lefthook-darwin-x64@1.13.6:
    resolution: {integrity: sha512-CoRpdzanu9RK3oXR1vbEJA5LN7iB+c7hP+sONeQJzoOXuq4PNKVtEaN84Gl1BrVtCNLHWFAvCQaZPPiiXSy8qg==}
    cpu: [x64]
    os: [darwin]

  lefthook-freebsd-arm64@1.13.6:
    resolution: {integrity: sha512-X4A7yfvAJ68CoHTqP+XvQzdKbyd935sYy0bQT6Ajz7FL1g7hFiro8dqHSdPdkwei9hs8hXeV7feyTXbYmfjKQQ==}
    cpu: [arm64]
    os: [freebsd]

  lefthook-freebsd-x64@1.13.6:
    resolution: {integrity: sha512-ai2m+Sj2kGdY46USfBrCqLKe9GYhzeq01nuyDYCrdGISePeZ6udOlD1k3lQKJGQCHb0bRz4St0r5nKDSh1x/2A==}
    cpu: [x64]
    os: [freebsd]

  lefthook-linux-arm64@1.13.6:
    resolution: {integrity: sha512-cbo4Wtdq81GTABvikLORJsAWPKAJXE8Q5RXsICFUVznh5PHigS9dFW/4NXywo0+jfFPCT6SYds2zz4tCx6DA0Q==}
    cpu: [arm64]
    os: [linux]

  lefthook-linux-x64@1.13.6:
    resolution: {integrity: sha512-uJl9vjCIIBTBvMZkemxCE+3zrZHlRO7Oc+nZJ+o9Oea3fu+W82jwX7a7clw8jqNfaeBS+8+ZEQgiMHWCloTsGw==}
    cpu: [x64]
    os: [linux]

  lefthook-openbsd-arm64@1.13.6:
    resolution: {integrity: sha512-7r153dxrNRQ9ytRs2PmGKKkYdvZYFPre7My7XToSTiRu5jNCq++++eAKVkoyWPduk97dGIA+YWiEr5Noe0TK2A==}
    cpu: [arm64]
    os: [openbsd]

  lefthook-openbsd-x64@1.13.6:
    resolution: {integrity: sha512-Z+UhLlcg1xrXOidK3aLLpgH7KrwNyWYE3yb7ITYnzJSEV8qXnePtVu8lvMBHs/myzemjBzeIr/U/+ipjclR06g==}
    cpu: [x64]
    os: [openbsd]

  lefthook-windows-arm64@1.13.6:
    resolution: {integrity: sha512-Uxef6qoDxCmUNQwk8eBvddYJKSBFglfwAY9Y9+NnnmiHpWTjjYiObE9gT2mvGVpEgZRJVAatBXc+Ha5oDD/OgQ==}
    cpu: [arm64]
    os: [win32]

  lefthook-windows-x64@1.13.6:
    resolution: {integrity: sha512-mOZoM3FQh3o08M8PQ/b3IYuL5oo36D9ehczIw1dAgp1Ly+Tr4fJ96A+4SEJrQuYeRD4mex9bR7Ps56I73sBSZA==}
    cpu: [x64]
    os: [win32]

  lefthook@1.13.6:
    resolution: {integrity: sha512-ojj4/4IJ29Xn4drd5emqVgilegAPN3Kf0FQM2p/9+lwSTpU+SZ1v4Ig++NF+9MOa99UKY8bElmVrLhnUUNFh5g==}
    hasBin: true

  levn@0.4.1:
    resolution: {integrity: sha512-+bT2uH4E5LGE7h/n3evcS/sQlJXCpIp6ym8OWJ5eV6+67Dsql/LaaT7qJBAt2rzfoa/5QBGBhxDix1dMt2kQKQ==}
    engines: {node: '>= 0.8.0'}

  lightningcss-android-arm64@1.30.2:
    resolution: {integrity: sha512-BH9sEdOCahSgmkVhBLeU7Hc9DWeZ1Eb6wNS6Da8igvUwAe0sqROHddIlvU06q3WyXVEOYDZ6ykBZQnjTbmo4+A==}
    engines: {node: '>= 12.0.0'}
    cpu: [arm64]
    os: [android]

  lightningcss-darwin-arm64@1.30.2:
    resolution: {integrity: sha512-ylTcDJBN3Hp21TdhRT5zBOIi73P6/W0qwvlFEk22fkdXchtNTOU4Qc37SkzV+EKYxLouZ6M4LG9NfZ1qkhhBWA==}
    engines: {node: '>= 12.0.0'}
    cpu: [arm64]
    os: [darwin]

  lightningcss-darwin-x64@1.30.2:
    resolution: {integrity: sha512-oBZgKchomuDYxr7ilwLcyms6BCyLn0z8J0+ZZmfpjwg9fRVZIR5/GMXd7r9RH94iDhld3UmSjBM6nXWM2TfZTQ==}
    engines: {node: '>= 12.0.0'}
    cpu: [x64]
    os: [darwin]

  lightningcss-freebsd-x64@1.30.2:
    resolution: {integrity: sha512-c2bH6xTrf4BDpK8MoGG4Bd6zAMZDAXS569UxCAGcA7IKbHNMlhGQ89eRmvpIUGfKWNVdbhSbkQaWhEoMGmGslA==}
    engines: {node: '>= 12.0.0'}
    cpu: [x64]
    os: [freebsd]

  lightningcss-linux-arm-gnueabihf@1.30.2:
    resolution: {integrity: sha512-eVdpxh4wYcm0PofJIZVuYuLiqBIakQ9uFZmipf6LF/HRj5Bgm0eb3qL/mr1smyXIS1twwOxNWndd8z0E374hiA==}
    engines: {node: '>= 12.0.0'}
    cpu: [arm]
    os: [linux]

  lightningcss-linux-arm64-gnu@1.30.2:
    resolution: {integrity: sha512-UK65WJAbwIJbiBFXpxrbTNArtfuznvxAJw4Q2ZGlU8kPeDIWEX1dg3rn2veBVUylA2Ezg89ktszWbaQnxD/e3A==}
    engines: {node: '>= 12.0.0'}
    cpu: [arm64]
    os: [linux]

  lightningcss-linux-arm64-musl@1.30.2:
    resolution: {integrity: sha512-5Vh9dGeblpTxWHpOx8iauV02popZDsCYMPIgiuw97OJ5uaDsL86cnqSFs5LZkG3ghHoX5isLgWzMs+eD1YzrnA==}
    engines: {node: '>= 12.0.0'}
    cpu: [arm64]
    os: [linux]

  lightningcss-linux-x64-gnu@1.30.2:
    resolution: {integrity: sha512-Cfd46gdmj1vQ+lR6VRTTadNHu6ALuw2pKR9lYq4FnhvgBc4zWY1EtZcAc6EffShbb1MFrIPfLDXD6Xprbnni4w==}
    engines: {node: '>= 12.0.0'}
    cpu: [x64]
    os: [linux]

  lightningcss-linux-x64-musl@1.30.2:
    resolution: {integrity: sha512-XJaLUUFXb6/QG2lGIW6aIk6jKdtjtcffUT0NKvIqhSBY3hh9Ch+1LCeH80dR9q9LBjG3ewbDjnumefsLsP6aiA==}
    engines: {node: '>= 12.0.0'}
    cpu: [x64]
    os: [linux]

  lightningcss-win32-arm64-msvc@1.30.2:
    resolution: {integrity: sha512-FZn+vaj7zLv//D/192WFFVA0RgHawIcHqLX9xuWiQt7P0PtdFEVaxgF9rjM/IRYHQXNnk61/H/gb2Ei+kUQ4xQ==}
    engines: {node: '>= 12.0.0'}
    cpu: [arm64]
    os: [win32]

  lightningcss-win32-x64-msvc@1.30.2:
    resolution: {integrity: sha512-5g1yc73p+iAkid5phb4oVFMB45417DkRevRbt/El/gKXJk4jid+vPFF/AXbxn05Aky8PapwzZrdJShv5C0avjw==}
    engines: {node: '>= 12.0.0'}
    cpu: [x64]
    os: [win32]

  lightningcss@1.30.2:
    resolution: {integrity: sha512-utfs7Pr5uJyyvDETitgsaqSyjCb2qNRAtuqUeWIAKztsOYdcACf2KtARYXg2pSvhkt+9NfoaNY7fxjl6nuMjIQ==}
    engines: {node: '>= 12.0.0'}

  locate-path@6.0.0:
    resolution: {integrity: sha512-iPZK6eYjbxRu3uB4/WZ3EsEIMJFMqAoopl3R+zuq0UjcAm/MO6KCweDgPfP3elTztoKP3KtnVHxTn2NHBSDVUw==}
    engines: {node: '>=10'}

  lodash.merge@4.6.2:
    resolution: {integrity: sha512-0KpjqXRVvrYyCsX1swR/XTK0va6VQkQM6MNo7PqW77ByjAhoARA8EfrP1N4+KlKj8YS0ZUCtRT/YUuhyYDujIQ==}

  loose-envify@1.4.0:
    resolution: {integrity: sha512-lyuxPGr/Wfhrlem2CL/UcnUc1zcqKAImBDzukY7Y5F/yQiNdko6+fRLevlw1HgMySw7f611UIY408EtxRSoK3Q==}
    hasBin: true

  lru-cache@5.1.1:
    resolution: {integrity: sha512-KpNARQA3Iwv+jTA0utUVVbrh+Jlrr1Fv0e56GGzAFOXN7dk/FviaDW8LHmK52DlcH4WP2n6gI8vN1aesBFgo9w==}

  lucide-react@0.554.0:
    resolution: {integrity: sha512-St+z29uthEJVx0Is7ellNkgTEhaeSoA42I7JjOCBCrc5X6LYMGSv0P/2uS5HDLTExP5tpiqRD2PyUEOS6s9UXA==}
    peerDependencies:
      react: ^16.5.1 || ^17.0.0 || ^18.0.0 || ^19.0.0

  lz-string@1.5.0:
    resolution: {integrity: sha512-h5bgJWpxJNswbU7qCrV0tIKQCaS3blPDrqKWx+QxzuzL1zGUzij9XCWLrSLsJPu5t+eWA/ycetzYAO5IOMcWAQ==}
    hasBin: true

  magic-string@0.30.21:
    resolution: {integrity: sha512-vd2F4YUyEXKGcLHoq+TEyCjxueSeHnFxyyjNp80yg0XV4vUhnDer/lvvlqM/arB5bXQN5K2/3oinyCRyx8T2CQ==}

  math-intrinsics@1.1.0:
    resolution: {integrity: sha512-/IXtbwEk5HTPyEwyKX6hGkYXxM9nbj64B+ilVJnC/R6B0pH5G4V3b0pVbL7DBj4tkhBAppbQUlf6F6Xl9LHu1g==}
    engines: {node: '>= 0.4'}

  media-typer@1.1.0:
    resolution: {integrity: sha512-aisnrDP4GNe06UcKFnV5bfMNPBUw4jsLGaWwWfnH3v02GnBuXX2MCVn5RbrWo0j3pczUilYblq7fQ7Nw2t5XKw==}
    engines: {node: '>= 0.8'}

  merge-descriptors@2.0.0:
    resolution: {integrity: sha512-Snk314V5ayFLhp3fkUREub6WtjBfPdCPY1Ln8/8munuLuiYhsABgBVWsozAG+MWMbVEvcdcpbi9R7ww22l9Q3g==}
    engines: {node: '>=18'}

  merge2@1.4.1:
    resolution: {integrity: sha512-8q7VEgMJW4J8tcfVPy8g09NcQwZdbwFEqhe/WZkoIzjn/3TGDwtOCYtXGxA3O8tPzpczCCDgv+P2P5y00ZJOOg==}
    engines: {node: '>= 8'}

  micromatch@4.0.8:
    resolution: {integrity: sha512-PXwfBhYu0hBCPw8Dn0E+WDYb7af3dSLVWKi3HGv84IdF4TyFoC0ysxFd0Goxw7nSv4T/PzEJQxsYsEiFCKo2BA==}
    engines: {node: '>=8.6'}

  mime-db@1.54.0:
    resolution: {integrity: sha512-aU5EJuIN2WDemCcAp2vFBfp/m4EAhWJnUNSSw0ixs7/kXbd6Pg64EmwJkNdFhB8aWt1sH2CTXrLxo/iAGV3oPQ==}
    engines: {node: '>= 0.6'}

  mime-types@3.0.1:
    resolution: {integrity: sha512-xRc4oEhT6eaBpU1XF7AjpOFD+xQmXNB5OVKwp4tqCuBpHLS/ZbBDrc07mYTDqVMg6PfxUjjNp85O6Cd2Z/5HWA==}
    engines: {node: '>= 0.6'}

  mimic-fn@2.1.0:
    resolution: {integrity: sha512-OqbOk5oEQeAZ8WXWydlu9HJjz9WVdEIvamMCcXmuqUYjTknH/sqsWvhQ3vgwKFRR1HpjvNBKQ37nbJgYzGqGcg==}
    engines: {node: '>=6'}

  min-indent@1.0.1:
    resolution: {integrity: sha512-I9jwMn07Sy/IwOj3zVkVik2JTvgpaykDZEigL6Rx6N9LbMywwUSMtxET+7lVoDLLd3O3IXwJwvuuns8UB/HeAg==}
    engines: {node: '>=4'}

  mini-svg-data-uri@1.4.4:
    resolution: {integrity: sha512-r9deDe9p5FJUPZAk3A59wGH7Ii9YrjjWw0jmw/liSbHl2CHiyXj6FcDXDu2K3TjVAXqiJdaw3xxwlZZr9E6nHg==}
    hasBin: true

  minimatch@3.1.2:
    resolution: {integrity: sha512-J7p63hRiAjw1NDEww1W7i37+ByIrOWO5XQQAzZ3VOcL0PNybwpfmV/N05zFAzwQ9USyEcX6t3UO+K5aqBQOIHw==}

  minimatch@9.0.5:
    resolution: {integrity: sha512-G6T0ZX48xgozx7587koeX9Ys2NYy6Gmv//P89sEte9V9whIapMNF4idKxnW2QtCcLiTWlb/wfCabAtAFWhhBow==}
    engines: {node: '>=16 || 14 >=14.17'}

  minimist@1.2.8:
    resolution: {integrity: sha512-2yyAR8qBkN3YuheJanUpWC5U3bb5osDywNB8RzDVlDwDHbocAJveqqj1u8+SVD7jkWT4yvsHCpWqqWqAxb0zCA==}

  mri@1.2.0:
    resolution: {integrity: sha512-tzzskb3bG8LvYGFF/mDTpq3jpI6Q9wc3LEmBaghu+DdCssd1FakN7Bc0hVNmEyGq1bq3RgfkCb3cmQLpNPOroA==}
    engines: {node: '>=4'}

  ms@2.1.3:
    resolution: {integrity: sha512-6FlzubTLZG3J2a/NVCAleEhjzq5oxgHyaCU9yYXvcLsvoVaHJq/s5xXI6/XXP6tz7R9xAOtHnSO/tXtF3WRTlA==}

  nanoid@3.3.11:
    resolution: {integrity: sha512-N8SpfPUnUp1bK+PMYW8qSWdl9U+wwNWI4QKxOYDy9JAro3WMX7p2OeVRF9v+347pnakNevPmiHhNmZ2HbFA76w==}
    engines: {node: ^10 || ^12 || ^13.7 || ^14 || >=15.0.1}
    hasBin: true

  natural-compare@1.4.0:
    resolution: {integrity: sha512-OWND8ei3VtNC9h7V60qff3SVobHr996CTwgxubgyQYEpg290h9J0buyECNNJexkFm5sOajh5G116RYA1c8ZMSw==}

  negotiator@1.0.0:
    resolution: {integrity: sha512-8Ofs/AUQh8MaEcrlq5xOX0CQ9ypTF5dl78mjlMNfOK08fzpgTHQRQPBxcPlEtIw0yRpws+Zo/3r+5WRby7u3Gg==}
    engines: {node: '>= 0.6'}

  node-addon-api@7.1.1:
    resolution: {integrity: sha512-5m3bsyrjFWE1xf7nz7YXdN4udnVtXK6/Yfgn5qnahL6bCkf2yKt4k3nuTKAtT4r3IG8JNR2ncsIMdZuAzJjHQQ==}

  node-releases@2.0.27:
    resolution: {integrity: sha512-nmh3lCkYZ3grZvqcCH+fjmQ7X+H0OeZgP40OierEaAptX4XofMh5kwNbWh7lBduUzCcV/8kZ+NDLCwm2iorIlA==}

  normalize-range@0.1.2:
    resolution: {integrity: sha512-bdok/XvKII3nUpklnV6P2hxtMNrCboOjAcyBuQnWEhO665FwrSNRxU+AqpsyvO6LgGYPspN+lu5CLtw4jPRKNA==}
    engines: {node: '>=0.10.0'}

  object-assign@4.1.1:
    resolution: {integrity: sha512-rJgTQnkUnH1sFw8yT6VSU3zD3sWmu6sZhIseY8VX+GRu3P6F7Fu+JNDoXfklElbLJSnc3FUQHVe4cU5hj+BcUg==}
    engines: {node: '>=0.10.0'}

  object-inspect@1.13.4:
    resolution: {integrity: sha512-W67iLl4J2EXEGTbfeHCffrjDfitvLANg0UlX3wFUUSTx92KXRFegMHUVgSqE+wvhAbi4WqjGg9czysTV2Epbew==}
    engines: {node: '>= 0.4'}

  object-keys@1.1.1:
    resolution: {integrity: sha512-NuAESUOUMrlIXOfHKzD6bpPu3tYt3xvjNdRIQ+FeT0lNb4K8WR70CaDxhuNguS2XG+GjkyMwOzsN5ZktImfhLA==}
    engines: {node: '>= 0.4'}

  object.assign@4.1.7:
    resolution: {integrity: sha512-nK28WOo+QIjBkDduTINE4JkF/UJJKyf2EJxvJKfblDpyg0Q+pkOHNTL0Qwy6NP6FhE/EnzV73BxxqcJaXY9anw==}
    engines: {node: '>= 0.4'}

  object.entries@1.1.9:
    resolution: {integrity: sha512-8u/hfXFRBD1O0hPUjioLhoWFHRmt6tKA4/vZPyckBr18l1KE9uHrFaFaUi8MDRTpi4uak2goyPTSNJLXX2k2Hw==}
    engines: {node: '>= 0.4'}

  object.fromentries@2.0.8:
    resolution: {integrity: sha512-k6E21FzySsSK5a21KRADBd/NGneRegFO5pLHfdQLpRDETUNJueLXs3WCzyQ3tFRDYgbq3KHGXfTbi2bs8WQ6rQ==}
    engines: {node: '>= 0.4'}

  object.groupby@1.0.3:
    resolution: {integrity: sha512-+Lhy3TQTuzXI5hevh8sBGqbmurHbbIjAi0Z4S63nthVLmLxfbj4T54a4CfZrXIrt9iP4mVAPYMo/v99taj3wjQ==}
    engines: {node: '>= 0.4'}

  object.values@1.2.1:
    resolution: {integrity: sha512-gXah6aZrcUxjWg2zR2MwouP2eHlCBzdV4pygudehaKXSGW4v2AsRQUK+lwwXhii6KFZcunEnmSUoYp5CXibxtA==}
    engines: {node: '>= 0.4'}

  on-finished@2.4.1:
    resolution: {integrity: sha512-oVlzkg3ENAhCk2zdv7IJwd/QUD4z2RxRwpkcGY8psCVcCYZNq4wYnVWALHM+brtuJjePWiYF/ClmuDr8Ch5+kg==}
    engines: {node: '>= 0.8'}

  once@1.4.0:
    resolution: {integrity: sha512-lNaJgI+2Q5URQBkccEKHTQOPaXdUxnZZElQTZY0MFUAuaEqe1E+Nyvgdz/aIyNi6Z9MzO5dv1H8n58/GELp3+w==}

  onetime@5.1.2:
    resolution: {integrity: sha512-kbpaSSGJTWdAY5KPVeMOKXSrPtr8C8C7wodJbcsd51jRnmD+GZu8Y0VoU6Dm5Z4vWr0Ig/1NKuWRKf7j5aaYSg==}
    engines: {node: '>=6'}

  open@10.2.0:
    resolution: {integrity: sha512-YgBpdJHPyQ2UE5x+hlSXcnejzAvD0b22U2OuAP+8OnlJT+PjWPxtgmGqKKc+RgTM63U9gN0YzrYc71R2WT/hTA==}
    engines: {node: '>=18'}

  optionator@0.9.4:
    resolution: {integrity: sha512-6IpQ7mKUxRcZNLIObR0hz7lxsapSSIYNZJwXPGeF0mTVqGKFIXj1DQcMoT22S3ROcLyY/rz0PWaWZ9ayWmad9g==}
    engines: {node: '>= 0.8.0'}

  own-keys@1.0.1:
    resolution: {integrity: sha512-qFOyK5PjiWZd+QQIh+1jhdb9LpxTF0qs7Pm8o5QHYZ0M3vKqSqzsZaEB6oWlxZ+q2sJBMI/Ktgd2N5ZwQoRHfg==}
    engines: {node: '>= 0.4'}

  oxc-parser@0.97.0:
    resolution: {integrity: sha512-gxUfidyxJY97BJ+JEN/PxiIxIU1Y1FAPyMTncgNymgd/Cb+TYprsXZqjVnVCmTUlIBoA1XVjbfP0+Iz+uAt7Ow==}
    engines: {node: ^20.19.0 || >=22.12.0}

  p-limit@3.1.0:
    resolution: {integrity: sha512-TYOanM3wGwNGsZN2cVTYPArw454xnXj5qmWF1bEoAc4+cU/ol7GVh7odevjp1FNHduHc3KZMcFduxU5Xc6uJRQ==}
    engines: {node: '>=10'}

  p-locate@5.0.0:
    resolution: {integrity: sha512-LaNjtRWUBY++zB5nE/NwcaoMylSPk+S+ZHNB1TzdbMJMny6dynpAGt7X/tl/QYq3TIeE6nxHppbo2LGymrG5Pw==}
    engines: {node: '>=10'}

  parent-module@1.0.1:
    resolution: {integrity: sha512-GQ2EWRpQV8/o+Aw8YqtfZZPfNRWZYkbidE9k5rpl/hC3vtHHBfGm2Ifi6qWV+coDGkrUKZAxE3Lot5kcsRlh+g==}
    engines: {node: '>=6'}

  parseurl@1.3.3:
    resolution: {integrity: sha512-CiyeOxFT/JZyN5m0z9PfXw4SCBJ6Sygz1Dpl0wqjlhDEGGBP1GnsUVEL0p63hoG1fcj3fHynXi9NYO4nWOL+qQ==}
    engines: {node: '>= 0.8'}

  patch-console@2.0.0:
    resolution: {integrity: sha512-0YNdUceMdaQwoKce1gatDScmMo5pu/tfABfnzEqeG0gtTmd7mh/WcwgUjtAeOU7N8nFFlbQBnFK2gXW5fGvmMA==}
    engines: {node: ^12.20.0 || ^14.13.1 || >=16.0.0}

  path-exists@4.0.0:
    resolution: {integrity: sha512-ak9Qy5Q7jYb2Wwcey5Fpvg2KoAc/ZIhLSLOSBmRmygPsGwkVVt0fZa0qrtMz+m6tJTAHfZQ8FnmB4MG4LWy7/w==}
    engines: {node: '>=8'}

  path-key@3.1.1:
    resolution: {integrity: sha512-ojmeN0qd+y0jszEtoY48r0Peq5dwMEkIlCOu6Q5f41lfkswXuKtYrhgoTpLnyIcHm24Uhqx+5Tqm2InSwLhE6Q==}
    engines: {node: '>=8'}

  path-parse@1.0.7:
    resolution: {integrity: sha512-LDJzPVEEEPR+y48z93A0Ed0yXb8pAByGWo/k5YYdYgpY2/2EsOsksJrq7lOHxryrVOn1ejG6oAp8ahvOIQD8sw==}

  path-to-regexp@8.2.0:
    resolution: {integrity: sha512-TdrF7fW9Rphjq4RjrW0Kp2AW0Ahwu9sRGTkS6bvDi0SCwZlEZYmcfDbEsTz8RVk0EHIS/Vd1bv3JhG+1xZuAyQ==}
    engines: {node: '>=16'}

  pathe@2.0.3:
    resolution: {integrity: sha512-WUjGcAqP1gQacoQe+OBJsFA7Ld4DyXuUIjZ5cc75cLHvJ7dtNsTugphxIADwspS+AraAUePCKrSVtPLFj/F88w==}

  picocolors@1.1.1:
    resolution: {integrity: sha512-xceH2snhtb5M9liqDsmEw56le376mTZkEX/jEb/RxNFyegNul7eNslCXP9FDj/Lcu0X8KEyMceP2ntpaHrDEVA==}

  picomatch@2.3.1:
    resolution: {integrity: sha512-JU3teHTNjmE2VCGFzuY8EXzCDVwEqB2a8fsIvwaStHhAWJEeVd1o1QD80CU6+ZdEXXSLbSsuLwJjkCBWqRQUVA==}
    engines: {node: '>=8.6'}

  picomatch@4.0.3:
    resolution: {integrity: sha512-5gTmgEY/sqK6gFXLIsQNH19lWb4ebPDLA4SdLP7dsWkIXHWlG66oPuVvXSGFPppYZz8ZDZq0dYYrbHfBCVUb1Q==}
    engines: {node: '>=12'}

  playwright-core@1.56.1:
    resolution: {integrity: sha512-hutraynyn31F+Bifme+Ps9Vq59hKuUCz7H1kDOcBs+2oGguKkWTU50bBWrtz34OUWmIwpBTWDxaRPXrIXkgvmQ==}
    engines: {node: '>=18'}
    hasBin: true

  playwright@1.56.1:
    resolution: {integrity: sha512-aFi5B0WovBHTEvpM3DzXTUaeN6eN0qWnTkKx4NQaH4Wvcmc153PdaY2UBdSYKaGYw+UyWXSVyxDUg5DoPEttjw==}
    engines: {node: '>=18'}
    hasBin: true

  possible-typed-array-names@1.1.0:
    resolution: {integrity: sha512-/+5VFTchJDoVj3bhoqi6UeymcD00DAwb1nJwamzPvHEszJ4FpF6SNNbUbOS8yI56qHzdV8eK0qEfOSiodkTdxg==}
    engines: {node: '>= 0.4'}

  postcss-selector-parser@6.0.10:
    resolution: {integrity: sha512-IQ7TZdoaqbT+LCpShg46jnZVlhWD2w6iQYAcYXfHARZ7X1t/UGhhceQDs5X0cGqKvYlHNOuv7Oa1xmb0oQuA3w==}
    engines: {node: '>=4'}

  postcss-value-parser@4.2.0:
    resolution: {integrity: sha512-1NNCs6uurfkVbeXG4S8JFT9t19m45ICnif8zWLd5oPSZ50QnwMfK+H3jv408d4jw/7Bttv5axS5IiHoLaVNHeQ==}

  postcss@8.5.6:
    resolution: {integrity: sha512-3Ybi1tAuwAP9s0r1UQ2J4n5Y0G05bJkpUIO0/bI9MhwmD70S5aTWbXGBwxHrelT+XM1k6dM0pk+SwNkpTRN7Pg==}
    engines: {node: ^10 || ^12 || >=14}

  prelude-ls@1.2.1:
    resolution: {integrity: sha512-vkcDPrRZo1QZLbn5RLGPpg/WmIQ65qoWWhcGKf/b5eplkkarX0m9z8ppCat4mlOqUsWpyNuYgO3VRyrYHSzX5g==}
    engines: {node: '>= 0.8.0'}

  prettier@3.6.2:
    resolution: {integrity: sha512-I7AIg5boAr5R0FFtJ6rCfD+LFsWHp81dolrFD8S79U9tb8Az2nGrJncnMSnys+bpQJfRUzqs9hnA81OAA3hCuQ==}
    engines: {node: '>=14'}
    hasBin: true

  pretty-format@27.5.1:
    resolution: {integrity: sha512-Qb1gy5OrP5+zDf2Bvnzdl3jsTf1qXVMazbvCoKhtKqVs4/YK4ozX4gKQJJVyNe+cajNPn0KoC0MC3FUmaHWEmQ==}
    engines: {node: ^10.13.0 || ^12.13.0 || ^14.15.0 || >=15.0.0}

  prism-react-renderer@2.4.1:
    resolution: {integrity: sha512-ey8Ls/+Di31eqzUxC46h8MksNuGx/n0AAC8uKpwFau4RPDYLuE3EXTp8N8G2vX2N7UC/+IXeNUnlWBGGcAG+Ig==}
    peerDependencies:
      react: '>=16.0.0'

  prismjs@1.30.0:
    resolution: {integrity: sha512-DEvV2ZF2r2/63V+tK8hQvrR2ZGn10srHbXviTlcv7Kpzw8jWiNTqbVgjO3IY8RxrrOUF8VPMQQFysYYYv0YZxw==}
    engines: {node: '>=6'}

  prop-types@15.8.1:
    resolution: {integrity: sha512-oj87CgZICdulUohogVAR7AjlC0327U4el4L6eAvOqCeudMDVU0NThNaV+b9Df4dXgSP1gXMTnPdhfe/2qDH5cg==}

  proxy-addr@2.0.7:
    resolution: {integrity: sha512-llQsMLSUDUPT44jdrU/O37qlnifitDP+ZwrmmZcoSKyLKvtZxpyV0n2/bD/N4tBAAZ/gJEdZU7KMraoK1+XYAg==}
    engines: {node: '>= 0.10'}

  punycode@2.3.1:
    resolution: {integrity: sha512-vYt7UD1U9Wg6138shLtLOvdAu+8DsC/ilFtEVHcH+wydcSpNE20AfSOduf6MkRFahL5FY7X1oU7nKVZFtfq8Fg==}
    engines: {node: '>=6'}

  qs@6.14.0:
    resolution: {integrity: sha512-YWWTjgABSKcvs/nWBi9PycY/JiPJqOD4JA6o9Sej2AtvSGarXxKC3OQSk4pAarbdQlKAh5D4FCQkJNkW+GAn3w==}
    engines: {node: '>=0.6'}

  queue-microtask@1.2.3:
    resolution: {integrity: sha512-NuaNSa6flKT5JaSYQzJok04JzTL1CA6aGhv5rfLW3PgqA+M2ChpZQnAC8h8i4ZFkBS8X5RqkDBHA7r4hej3K9A==}

  range-parser@1.2.1:
    resolution: {integrity: sha512-Hrgsx+orqoygnmhFbKaHE6c296J+HTAQXoxEF6gNupROmmGJRoyzfG3ccAveqCBrwr/2yxQ5BVd/GTl5agOwSg==}
    engines: {node: '>= 0.6'}

  raw-body@3.0.0:
    resolution: {integrity: sha512-RmkhL8CAyCRPXCE28MMH0z2PNWQBNk2Q09ZdxM9IOOXwxwZbN+qbWaatPkdkWIKL2ZVDImrN/pK5HTRz2PcS4g==}
    engines: {node: '>= 0.8'}

  react-dom@19.2.0:
    resolution: {integrity: sha512-UlbRu4cAiGaIewkPyiRGJk0imDN2T3JjieT6spoL2UeSf5od4n5LB/mQ4ejmxhCFT1tYe8IvaFulzynWovsEFQ==}
    peerDependencies:
      react: ^19.2.0

  react-hotkeys-hook@5.2.1:
    resolution: {integrity: sha512-xbKh6zJxd/vJHT4Bw4+0pBD662Fk20V+VFhLqciCg+manTVO4qlqRqiwFOYelfHN9dBvWj9vxaPkSS26ZSIJGg==}
    peerDependencies:
      react: '>=16.8.0'
      react-dom: '>=16.8.0'

  react-is@16.13.1:
    resolution: {integrity: sha512-24e6ynE2H+OKt4kqsOvNd8kBpV65zoxbA4BVsEOB3ARVWQki/DHzaUoC5KuON/BiccDaCCTZBuOcfZs70kR8bQ==}

  react-is@17.0.2:
    resolution: {integrity: sha512-w2GsyukL62IJnlaff/nRegPQR94C/XXamvMWmSHRJ4y7Ts/4ocGRmTHvOs8PSE6pB3dWOrD/nueuU5sduBsQ4w==}

  react-reconciler@0.33.0:
    resolution: {integrity: sha512-KetWRytFv1epdpJc3J4G75I4WrplZE5jOL7Yq0p34+OVOKF4Se7WrdIdVC45XsSSmUTlht2FM/fM1FZb1mfQeA==}
    engines: {node: '>=0.10.0'}
    peerDependencies:
      react: ^19.2.0

  react-refresh@0.17.0:
    resolution: {integrity: sha512-z6F7K9bV85EfseRCp2bzrpyQ0Gkw1uLoCel9XBVWPg/TjRj94SkJzUTGfOa4bs7iJvBWtQG0Wq7wnI0syw3EBQ==}
    engines: {node: '>=0.10.0'}

  react@19.2.0:
    resolution: {integrity: sha512-tmbWg6W31tQLeB5cdIBOicJDJRR2KzXsV7uSK9iNfLWQ5bIZfxuPEHp7M8wiHyHnn0DD1i7w3Zmin0FtkrwoCQ==}
    engines: {node: '>=0.10.0'}

  redent@3.0.0:
    resolution: {integrity: sha512-6tDA8g98We0zd0GvVeMT9arEOnTw9qM03L9cJXaCjrip1OO764RDBLBfrB4cwzNGDj5OA5ioymC9GkizgWJDUg==}
    engines: {node: '>=8'}

  reflect.getprototypeof@1.0.10:
    resolution: {integrity: sha512-00o4I+DVrefhv+nX0ulyi3biSHCPDe+yLv5o/p6d/UVlirijB8E16FtfwSAi4g3tcqrQ4lRAqQSoFEZJehYEcw==}
    engines: {node: '>= 0.4'}

  regexp.prototype.flags@1.5.4:
    resolution: {integrity: sha512-dYqgNSZbDwkaJ2ceRd9ojCGjBq+mOm9LmtXnAnEGyHhN/5R7iDW2TRw3h+o/jCFxus3P2LfWIIiwowAjANm7IA==}
    engines: {node: '>= 0.4'}

  resolve-from@4.0.0:
    resolution: {integrity: sha512-pb/MYmXstAkysRFx8piNI1tGFNQIFA3vkE3Gq4EuA1dF6gHp/+vgZqsCGJapvy8N3Q+4o7FwvquPJcnZ7RYy4g==}
    engines: {node: '>=4'}

  resolve@1.22.10:
    resolution: {integrity: sha512-NPRy+/ncIMeDlTAsuqwKIiferiawhefFJtkNSW0qZJEqMEb+qBt/77B/jGeeek+F0uOeN05CDa6HXbbIgtVX4w==}
    engines: {node: '>= 0.4'}
    hasBin: true

  resolve@2.0.0-next.5:
    resolution: {integrity: sha512-U7WjGVG9sH8tvjW5SmGbQuui75FiyjAX72HX15DwBBwF9dNiQZRQAg9nnPhYy+TUnE0+VcrttuvNI8oSxZcocA==}
    hasBin: true

  restore-cursor@4.0.0:
    resolution: {integrity: sha512-I9fPXU9geO9bHOt9pHHOhOkYerIMsmVaWB0rA2AI9ERh/+x/i7MV5HKBNrg+ljO5eoPVgCcnFuRjJ9uH6I/3eg==}
    engines: {node: ^12.20.0 || ^14.13.1 || >=16.0.0}

  reusify@1.1.0:
    resolution: {integrity: sha512-g6QUff04oZpHs0eG5p83rFLhHeV00ug/Yf9nZM6fLeUrPguBTkTQOdpAWWspMh55TZfVQDPaN3NQJfbVRAxdIw==}
    engines: {iojs: '>=1.0.0', node: '>=0.10.0'}

  rollup@4.53.3:
    resolution: {integrity: sha512-w8GmOxZfBmKknvdXU1sdM9NHcoQejwF/4mNgj2JuEEdRaHwwF12K7e9eXn1nLZ07ad+du76mkVsyeb2rKGllsA==}
    engines: {node: '>=18.0.0', npm: '>=8.0.0'}
    hasBin: true

  router@2.2.0:
    resolution: {integrity: sha512-nLTrUKm2UyiL7rlhapu/Zl45FwNgkZGaCpZbIHajDYgwlJCOzLSk+cIPAnsEqV955GjILJnKbdQC1nVPz+gAYQ==}
    engines: {node: '>= 18'}

  run-applescript@7.0.0:
    resolution: {integrity: sha512-9by4Ij99JUr/MCFBUkDKLWK3G9HVXmabKz9U5MlIAIuvuzkiOicRYs8XJLxX+xahD+mLiiCYDqF9dKAgtzKP1A==}
    engines: {node: '>=18'}

  run-parallel@1.2.0:
    resolution: {integrity: sha512-5l4VyZR86LZ/lDxZTR6jqL8AFE2S0IFLMP26AbjsLVADxHdhB/c0GUsH+y39UfCi3dzz8OlQuPmnaJOMoDHQBA==}

  safe-array-concat@1.1.3:
    resolution: {integrity: sha512-AURm5f0jYEOydBj7VQlVvDrjeFgthDdEF5H1dP+6mNpoXOMo1quQqJ4wvJDyRZ9+pO3kGWoOdmV08cSv2aJV6Q==}
    engines: {node: '>=0.4'}

  safe-buffer@5.2.1:
    resolution: {integrity: sha512-rp3So07KcdmmKbGvgaNxQSJr7bGVSVk5S9Eq1F+ppbRo70+YeaDxkw5Dd8NPN+GD6bjnYm2VuPuCXmpuYvmCXQ==}

  safe-push-apply@1.0.0:
    resolution: {integrity: sha512-iKE9w/Z7xCzUMIZqdBsp6pEQvwuEebH4vdpjcDWnyzaI6yl6O9FHvVpmGelvEHNsoY6wGblkxR6Zty/h00WiSA==}
    engines: {node: '>= 0.4'}

  safe-regex-test@1.1.0:
    resolution: {integrity: sha512-x/+Cz4YrimQxQccJf5mKEbIa1NzeCRNI5Ecl/ekmlYaampdNLPalVyIcCZNNH3MvmqBugV5TMYZXv0ljslUlaw==}
    engines: {node: '>= 0.4'}

  safer-buffer@2.1.2:
    resolution: {integrity: sha512-YZo3K82SD7Riyi0E1EQPojLz7kpepnSQI9IyPbHHg1XXXevb5dJI7tpyN2ADxGcQbHG7vcyRHk0cbwqcQriUtg==}

  scheduler@0.27.0:
    resolution: {integrity: sha512-eNv+WrVbKu1f3vbYJT/xtiF5syA5HPIMtf9IgY/nKg0sWqzAUEvqY/xm7OcZc/qafLx/iO9FgOmeSAp4v5ti/Q==}

  semver@6.3.1:
    resolution: {integrity: sha512-BR7VvDCVHO+q2xBEWskxS6DJE1qRnb7DxzUrogb71CWoSficBxYsiAGd+Kl0mmq/MprG9yArRkyrQxTO6XjMzA==}
    hasBin: true

  semver@7.7.3:
    resolution: {integrity: sha512-SdsKMrI9TdgjdweUSR9MweHA4EJ8YxHn8DFaDisvhVlUOe4BF1tLD7GAj0lIqWVl+dPb/rExr0Btby5loQm20Q==}
    engines: {node: '>=10'}
    hasBin: true

  send@1.2.0:
    resolution: {integrity: sha512-uaW0WwXKpL9blXE2o0bRhoL2EGXIrZxQ2ZQ4mgcfoBxdFmQold+qWsD2jLrfZ0trjKL6vOw0j//eAwcALFjKSw==}
    engines: {node: '>= 18'}

  serve-static@2.2.0:
    resolution: {integrity: sha512-61g9pCh0Vnh7IutZjtLGGpTA355+OPn2TyDv/6ivP2h/AdAVX9azsoxmg2/M6nZeQZNYBEwIcsne1mJd9oQItQ==}
    engines: {node: '>= 18'}

  set-function-length@1.2.2:
    resolution: {integrity: sha512-pgRc4hJ4/sNjWCSS9AmnS40x3bNMDTknHgL5UaMBTMyJnU90EgWh1Rz+MC9eFu4BuN/UwZjKQuY/1v3rM7HMfg==}
    engines: {node: '>= 0.4'}

  set-function-name@2.0.2:
    resolution: {integrity: sha512-7PGFlmtwsEADb0WYyvCMa1t+yke6daIG4Wirafur5kcf+MhUnPms1UeR0CKQdTZD81yESwMHbtn+TR+dMviakQ==}
    engines: {node: '>= 0.4'}

  set-proto@1.0.0:
    resolution: {integrity: sha512-RJRdvCo6IAnPdsvP/7m6bsQqNnn1FCBX5ZNtFL98MmFF/4xAIJTIg1YbHW5DC2W5SKZanrC6i4HsJqlajw/dZw==}
    engines: {node: '>= 0.4'}

  setprototypeof@1.2.0:
    resolution: {integrity: sha512-E5LDX7Wrp85Kil5bhZv46j8jOeboKq5JMmYM3gVGdGH8xFpPWXUMsNrlODCrkoxMEeNi/XZIwuRvY4XNwYMJpw==}

  shebang-command@2.0.0:
    resolution: {integrity: sha512-kHxr2zZpYtdmrN1qDjrrX/Z1rR1kG8Dx+gkpK1G4eXmvXswmcE1hTWBWYUzlraYw1/yZp6YuDY77YtvbN0dmDA==}
    engines: {node: '>=8'}

  shebang-regex@3.0.0:
    resolution: {integrity: sha512-7++dFhtcx3353uBaq8DDR4NuxBetBzC7ZQOhmTQInHEd6bSrXdiEyzCvG07Z44UYdLShWUyXt5M/yhz8ekcb1A==}
    engines: {node: '>=8'}

  side-channel-list@1.0.0:
    resolution: {integrity: sha512-FCLHtRD/gnpCiCHEiJLOwdmFP+wzCmDEkc9y7NsYxeF4u7Btsn1ZuwgwJGxImImHicJArLP4R0yX4c2KCrMrTA==}
    engines: {node: '>= 0.4'}

  side-channel-map@1.0.1:
    resolution: {integrity: sha512-VCjCNfgMsby3tTdo02nbjtM/ewra6jPHmpThenkTYh8pG9ucZ/1P8So4u4FGBek/BjpOVsDCMoLA/iuBKIFXRA==}
    engines: {node: '>= 0.4'}

  side-channel-weakmap@1.0.2:
    resolution: {integrity: sha512-WPS/HvHQTYnHisLo9McqBHOJk2FkHO/tlpvldyrnem4aeQp4hai3gythswg6p01oSoTl58rcpiFAjF2br2Ak2A==}
    engines: {node: '>= 0.4'}

  side-channel@1.1.0:
    resolution: {integrity: sha512-ZX99e6tRweoUXqR+VBrslhda51Nh5MTQwou5tnUDgbtyM0dBgmhEDtWGP/xbKn6hqfPRHujUNwz5fy/wbbhnpw==}
    engines: {node: '>= 0.4'}

  siginfo@2.0.0:
    resolution: {integrity: sha512-ybx0WO1/8bSBLEWXZvEd7gMW3Sn3JFlW3TvX1nREbDLRNQNaeNN8WK0meBwPdAaOI7TtRRRJn/Es1zhrrCHu7g==}

  signal-exit@3.0.7:
    resolution: {integrity: sha512-wnD2ZE+l+SPC/uoS0vXeE9L1+0wuaMqKlfz9AMUo38JsyLSBWSFcHR1Rri62LZc12vLr1gb3jl7iwQhgwpAbGQ==}

  simple-git@3.30.0:
    resolution: {integrity: sha512-q6lxyDsCmEal/MEGhP1aVyQ3oxnagGlBDOVSIB4XUVLl1iZh0Pah6ebC9V4xBap/RfgP2WlI8EKs0WS0rMEJHg==}

  slice-ansi@7.1.2:
    resolution: {integrity: sha512-iOBWFgUX7caIZiuutICxVgX1SdxwAVFFKwt1EvMYYec/NWO5meOJ6K5uQxhrYBdQJne4KxiqZc+KptFOWFSI9w==}
    engines: {node: '>=18'}

  source-map-js@1.2.1:
    resolution: {integrity: sha512-UXWMKhLOwVKb728IUtQPXxfYU+usdybtUrK/8uGE8CQMvrhOpwvzDBwj0QhSL7MQc7vIsISBG8VQ8+IDQxpfQA==}
    engines: {node: '>=0.10.0'}

  stack-utils@2.0.6:
    resolution: {integrity: sha512-XlkWvfIm6RmsWtNJx+uqtKLS8eqFbxUg0ZzLXqY0caEy9l7hruX8IpiDnjsLavoBgqCCR71TqWO8MaXYheJ3RQ==}
    engines: {node: '>=10'}

  stackback@0.0.2:
    resolution: {integrity: sha512-1XMJE5fQo1jGH6Y/7ebnwPOBEkIEnT4QF32d5R1+VXdXveM0IBMJt8zfaxX1P3QhVwrYe+576+jkANtSS2mBbw==}

  statuses@2.0.1:
    resolution: {integrity: sha512-RwNA9Z/7PrK06rYLIzFMlaF+l73iwpzsqRIFgbMLbTcLD6cOao82TaWefPXQvB2fOC4AjuYSEndS7N/mTCbkdQ==}
    engines: {node: '>= 0.8'}

  statuses@2.0.2:
    resolution: {integrity: sha512-DvEy55V3DB7uknRo+4iOGT5fP1slR8wQohVdknigZPMpMstaKJQWhwiYBACJE3Ul2pTnATihhBYnRhZQHGBiRw==}
    engines: {node: '>= 0.8'}

  std-env@3.10.0:
    resolution: {integrity: sha512-5GS12FdOZNliM5mAOxFRg7Ir0pWz8MdpYm6AY6VPkGpbA7ZzmbzNcBJQ0GPvvyWgcY7QAhCgf9Uy89I03faLkg==}

  stop-iteration-iterator@1.1.0:
    resolution: {integrity: sha512-eLoXW/DHyl62zxY4SCaIgnRhuMr6ri4juEYARS8E6sCEqzKpOiE521Ucofdx+KnDZl5xmvGYaaKCk5FEOxJCoQ==}
    engines: {node: '>= 0.4'}

  string-width@7.2.0:
    resolution: {integrity: sha512-tsaTIkKW9b4N+AEj+SVA+WhJzV7/zMhcSu78mLKWSk7cXMOSHsBKFWUs0fWwq8QyK3MgJBQRX6Gbi4kYbdvGkQ==}
    engines: {node: '>=18'}

  string-width@8.1.0:
    resolution: {integrity: sha512-Kxl3KJGb/gxkaUMOjRsQ8IrXiGW75O4E3RPjFIINOVH8AMl2SQ/yWdTzWwF3FevIX9LcMAjJW+GRwAlAbTSXdg==}
    engines: {node: '>=20'}

  string.prototype.matchall@4.0.12:
    resolution: {integrity: sha512-6CC9uyBL+/48dYizRf7H7VAYCMCNTBeM78x/VTUe9bFEaxBepPJDa1Ow99LqI/1yF7kuy7Q3cQsYMrcjGUcskA==}
    engines: {node: '>= 0.4'}

  string.prototype.repeat@1.0.0:
    resolution: {integrity: sha512-0u/TldDbKD8bFCQ/4f5+mNRrXwZ8hg2w7ZR8wa16e8z9XpePWl3eGEcUD0OXpEH/VJH/2G3gjUtR3ZOiBe2S/w==}

  string.prototype.trim@1.2.10:
    resolution: {integrity: sha512-Rs66F0P/1kedk5lyYyH9uBzuiI/kNRmwJAR9quK6VOtIpZ2G+hMZd+HQbbv25MgCA6gEffoMZYxlTod4WcdrKA==}
    engines: {node: '>= 0.4'}

  string.prototype.trimend@1.0.9:
    resolution: {integrity: sha512-G7Ok5C6E/j4SGfyLCloXTrngQIQU3PWtXGst3yM7Bea9FRURf1S42ZHlZZtsNque2FN2PoUhfZXYLNWwEr4dLQ==}
    engines: {node: '>= 0.4'}

  string.prototype.trimstart@1.0.8:
    resolution: {integrity: sha512-UXSH262CSZY1tfu3G3Secr6uGLCFVPMhIqHjlgCUtCCcgihYc/xKs9djMTMUOb2j1mVSeU8EU6NWc/iQKU6Gfg==}
    engines: {node: '>= 0.4'}

  strip-ansi@7.1.2:
    resolution: {integrity: sha512-gmBGslpoQJtgnMAvOVqGZpEz9dyoKTCzy2nfz/n8aIFhN/jCE/rCmcxabB6jOOHV+0WNnylOxaxBQPSvcWklhA==}
    engines: {node: '>=12'}

  strip-bom@3.0.0:
    resolution: {integrity: sha512-vavAMRXOgBVNF6nyEEmL3DBK19iRpDcoIwW+swQ+CbGiu7lju6t+JklA1MHweoWtadgt4ISVUsXLyDq34ddcwA==}
    engines: {node: '>=4'}

  strip-indent@3.0.0:
    resolution: {integrity: sha512-laJTa3Jb+VQpaC6DseHhF7dXVqHTfJPCRDaEbid/drOhgitgYku/letMUqOXFoWV0zIIUbjpdH2t+tYj4bQMRQ==}
    engines: {node: '>=8'}

  strip-json-comments@3.1.1:
    resolution: {integrity: sha512-6fPc+R4ihwqP6N/aIv2f1gMH8lOVtWQHoqC4yK6oSDVVocumAsfCqjkXnqiYMhmMwS/mEHLp7Vehlt3ql6lEig==}
    engines: {node: '>=8'}

  supports-color@7.2.0:
    resolution: {integrity: sha512-qpCAvRl9stuOHveKsn7HncJRvv501qIacKzQlO/+Lwxc9+0q2wLyv4Dfvt80/DPn2pqOBsJdDiogXGR9+OvwRw==}
    engines: {node: '>=8'}

  supports-preserve-symlinks-flag@1.0.0:
    resolution: {integrity: sha512-ot0WnXS9fgdkgIcePe6RHNk1WA8+muPa6cSjeR3V8K27q9BB1rTE3R1p7Hv0z1ZyAc8s6Vvv8DIyWf681MAt0w==}
    engines: {node: '>= 0.4'}

  tailwindcss@4.1.17:
    resolution: {integrity: sha512-j9Ee2YjuQqYT9bbRTfTZht9W/ytp5H+jJpZKiYdP/bpnXARAuELt9ofP0lPnmHjbga7SNQIxdTAXCmtKVYjN+Q==}

  tapable@2.3.0:
    resolution: {integrity: sha512-g9ljZiwki/LfxmQADO3dEY1CbpmXT5Hm2fJ+QaGKwSXUylMybePR7/67YW7jOrrvjEgL1Fmz5kzyAjWVWLlucg==}
    engines: {node: '>=6'}

  tinybench@2.9.0:
    resolution: {integrity: sha512-0+DUvqWMValLmha6lr4kD8iAMK1HzV0/aKnCtWb9v9641TnP/MFb7Pc2bxoxQjTXAErryXVgUOfv2YqNllqGeg==}

  tinyexec@0.3.2:
    resolution: {integrity: sha512-KQQR9yN7R5+OSwaK0XQoj22pwHoTlgYqmUscPYoknOoWCWfj/5/ABTMRi69FrKU5ffPVh5QcFikpWJI/P1ocHA==}

  tinyglobby@0.2.15:
    resolution: {integrity: sha512-j2Zq4NyQYG5XMST4cbs02Ak8iJUdxRM0XI5QyxXuZOzKOINmWurp3smXu3y5wDcJrptwpSjgXHzIQxR0omXljQ==}
    engines: {node: '>=12.0.0'}

  tinyrainbow@3.0.3:
    resolution: {integrity: sha512-PSkbLUoxOFRzJYjjxHJt9xro7D+iilgMX/C9lawzVuYiIdcihh9DXmVibBe8lmcFrRi/VzlPjBxbN7rH24q8/Q==}
    engines: {node: '>=14.0.0'}

  to-regex-range@5.0.1:
    resolution: {integrity: sha512-65P7iz6X5yEr1cwcgvQxbbIw7Uk3gOy5dIdtZ4rDveLqhrdJP+Li/Hx6tyK0NEb+2GCyneCMJiGqrADCSNk8sQ==}
    engines: {node: '>=8.0'}

  toidentifier@1.0.1:
    resolution: {integrity: sha512-o5sSPKEkg/DIQNmH43V0/uerLrpzVedkUh8tGNvaeXpfpuwjKenlSox/2O/BTlZUtEe+JG7s5YhEz608PlAHRA==}
    engines: {node: '>=0.6'}

  ts-api-utils@2.1.0:
    resolution: {integrity: sha512-CUgTZL1irw8u29bzrOD/nH85jqyc74D6SshFgujOIA7osm2Rz7dYH77agkx7H4FBNxDq7Cjf+IjaX/8zwFW+ZQ==}
    engines: {node: '>=18.12'}
    peerDependencies:
      typescript: '>=4.8.4'

  tsconfig-paths@3.15.0:
    resolution: {integrity: sha512-2Ac2RgzDe/cn48GvOe3M+o82pEFewD3UPbyoUHHdKasHwJKjds4fLXWf/Ux5kATBKN20oaFGu+jbElp1pos0mg==}

  tslib@2.8.1:
    resolution: {integrity: sha512-oJFu94HQb+KVduSUQL7wnpmqnfmLsOA/nAh6b6EH0wCEoK0/mPeXU6c3wKDV83MkOuHPRHtSXKKU99IBazS/2w==}

  type-check@0.4.0:
    resolution: {integrity: sha512-XleUoc9uwGXqjWwXaUTZAmzMcFZ5858QA2vvx1Ur5xIcixXIP+8LnFDgRplU30us6teqdlskFfu+ae4K79Ooew==}
    engines: {node: '>= 0.8.0'}

  type-fest@4.41.0:
    resolution: {integrity: sha512-TeTSQ6H5YHvpqVwBRcnLDCBnDOHWYu7IvGbHT6N8AOymcr9PJGjc1GTtiWZTYg0NCgYwvnYWEkVChQAr9bjfwA==}
    engines: {node: '>=16'}

  type-is@2.0.1:
    resolution: {integrity: sha512-OZs6gsjF4vMp32qrCbiVSkrFmXtG/AZhY3t0iAMrMBiAZyV9oALtXO8hsrHbMXF9x6L3grlFuwW2oAz7cav+Gw==}
    engines: {node: '>= 0.6'}

  typed-array-buffer@1.0.3:
    resolution: {integrity: sha512-nAYYwfY3qnzX30IkA6AQZjVbtK6duGontcQm1WSG1MD94YLqK0515GNApXkoxKOWMusVssAHWLh9SeaoefYFGw==}
    engines: {node: '>= 0.4'}

  typed-array-byte-length@1.0.3:
    resolution: {integrity: sha512-BaXgOuIxz8n8pIq3e7Atg/7s+DpiYrxn4vdot3w9KbnBhcRQq6o3xemQdIfynqSeXeDrF32x+WvfzmOjPiY9lg==}
    engines: {node: '>= 0.4'}

  typed-array-byte-offset@1.0.4:
    resolution: {integrity: sha512-bTlAFB/FBYMcuX81gbL4OcpH5PmlFHqlCCpAl8AlEzMz5k53oNDvN8p1PNOWLEmI2x4orp3raOFB51tv9X+MFQ==}
    engines: {node: '>= 0.4'}

  typed-array-length@1.0.7:
    resolution: {integrity: sha512-3KS2b+kL7fsuk/eJZ7EQdnEmQoaho/r6KUef7hxvltNA5DR8NAUM+8wJMbJyZ4G9/7i3v5zPBIMN5aybAh2/Jg==}
    engines: {node: '>= 0.4'}

  typescript@5.9.3:
    resolution: {integrity: sha512-jl1vZzPDinLr9eUt3J/t7V6FgNEw9QjvBPdysz9KfQDD41fQrC2Y4vKQdiaUpFT4bXlb1RHhLpp8wtm6M5TgSw==}
    engines: {node: '>=14.17'}
    hasBin: true

  unbox-primitive@1.1.0:
    resolution: {integrity: sha512-nWJ91DjeOkej/TA8pXQ3myruKpKEYgqvpw9lz4OPHj/NWFNluYrjbz9j01CJ8yKQd2g4jFoOkINCTW2I5LEEyw==}
    engines: {node: '>= 0.4'}

  undici-types@6.21.0:
    resolution: {integrity: sha512-iwDZqg0QAGrg9Rav5H4n0M64c3mkR59cJ6wQp+7C4nI0gsmExaedaYLNO44eT4AtBBwjbTiGPMlt2Md0T9H9JQ==}

  undici-types@7.16.0:
    resolution: {integrity: sha512-Zz+aZWSj8LE6zoxD+xrjh4VfkIG8Ya6LvYkZqtUQGJPZjYl53ypCaUwWqo7eI0x66KBGeRo+mlBEkMSeSZ38Nw==}

  undici@7.16.0:
    resolution: {integrity: sha512-QEg3HPMll0o3t2ourKwOeUAZ159Kn9mx5pnzHRQO8+Wixmh88YdZRiIwat0iNzNNXn0yoEtXJqFpyW7eM8BV7g==}
    engines: {node: '>=20.18.1'}

  universal-user-agent@7.0.3:
    resolution: {integrity: sha512-TmnEAEAsBJVZM/AADELsK76llnwcf9vMKuPz8JflO1frO8Lchitr0fNaN9d+Ap0BjKtqWqd/J17qeDnXh8CL2A==}

  unpipe@1.0.0:
    resolution: {integrity: sha512-pjy2bYhSsufwWlKwPc+l3cN7+wuJlK6uz0YdJEOlQDbl6jo/YlPi4mb8agUkVC8BF7V8NuzeyPNqRksA3hztKQ==}
    engines: {node: '>= 0.8'}

  update-browserslist-db@1.1.4:
    resolution: {integrity: sha512-q0SPT4xyU84saUX+tomz1WLkxUbuaJnR1xWt17M7fJtEJigJeWUNGUqrauFXsHnqev9y9JTRGwk13tFBuKby4A==}
    hasBin: true
    peerDependencies:
      browserslist: '>= 4.21.0'

  uri-js@4.4.1:
    resolution: {integrity: sha512-7rKUyy33Q1yc98pQ1DAmLtwX109F7TIfWlW1Ydo8Wl1ii1SeHieeh0HHfPeL2fMXK6z0s8ecKs9frCuLJvndBg==}

  util-deprecate@1.0.2:
    resolution: {integrity: sha512-EPD5q1uXyFxJpCrLnCc1nHnq3gOa6DZBocAIiI2TaSCA7VCJ1UJDMagCzIkXNsUYfD1daK//LTEQ8xiIbrHtcw==}

  vary@1.1.2:
    resolution: {integrity: sha512-BNGbWLfd0eUPabhkXUVm0j8uuvREyTh5ovRa/dyow/BqAbZJyC+5fU+IzQOzmAKzYqYRAISoRhdQr3eIZ/PXqg==}
    engines: {node: '>= 0.8'}

  vite@7.2.2:
    resolution: {integrity: sha512-BxAKBWmIbrDgrokdGZH1IgkIk/5mMHDreLDmCJ0qpyJaAteP8NvMhkwr/ZCQNqNH97bw/dANTE9PDzqwJghfMQ==}
    engines: {node: ^20.19.0 || >=22.12.0}
    hasBin: true
    peerDependencies:
      '@types/node': ^20.19.0 || >=22.12.0
      jiti: '>=1.21.0'
      less: ^4.0.0
      lightningcss: ^1.21.0
      sass: ^1.70.0
      sass-embedded: ^1.70.0
      stylus: '>=0.54.8'
      sugarss: ^5.0.0
      terser: ^5.16.0
      tsx: ^4.8.1
      yaml: ^2.4.2
    peerDependenciesMeta:
      '@types/node':
        optional: true
      jiti:
        optional: true
      less:
        optional: true
      lightningcss:
        optional: true
      sass:
        optional: true
      sass-embedded:
        optional: true
      stylus:
        optional: true
      sugarss:
        optional: true
      terser:
        optional: true
      tsx:
        optional: true
      yaml:
        optional: true

  vitest@4.0.10:
    resolution: {integrity: sha512-2Fqty3MM9CDwOVet/jaQalYlbcjATZwPYGcqpiYQqgQ/dLC7GuHdISKgTYIVF/kaishKxLzleKWWfbSDklyIKg==}
    engines: {node: ^20.0.0 || ^22.0.0 || >=24.0.0}
    hasBin: true
    peerDependencies:
      '@edge-runtime/vm': '*'
      '@types/debug': ^4.1.12
      '@types/node': ^20.0.0 || ^22.0.0 || >=24.0.0
      '@vitest/browser-playwright': 4.0.10
      '@vitest/browser-preview': 4.0.10
      '@vitest/browser-webdriverio': 4.0.10
      '@vitest/ui': 4.0.10
      happy-dom: '*'
      jsdom: '*'
    peerDependenciesMeta:
      '@edge-runtime/vm':
        optional: true
      '@types/debug':
        optional: true
      '@types/node':
        optional: true
      '@vitest/browser-playwright':
        optional: true
      '@vitest/browser-preview':
        optional: true
      '@vitest/browser-webdriverio':
        optional: true
      '@vitest/ui':
        optional: true
      happy-dom:
        optional: true
      jsdom:
        optional: true

  whatwg-mimetype@3.0.0:
    resolution: {integrity: sha512-nt+N2dzIutVRxARx1nghPKGv1xHikU7HKdfafKkLNLindmPU/ch3U31NOCGGA/dmPcmb1VlofO0vnKAcsm0o/Q==}
    engines: {node: '>=12'}

  which-boxed-primitive@1.1.1:
    resolution: {integrity: sha512-TbX3mj8n0odCBFVlY8AxkqcHASw3L60jIuF8jFP78az3C2YhmGvqbHBpAjTRH2/xqYunrJ9g1jSyjCjpoWzIAA==}
    engines: {node: '>= 0.4'}

  which-builtin-type@1.2.1:
    resolution: {integrity: sha512-6iBczoX+kDQ7a3+YJBnh3T+KZRxM/iYNPXicqk66/Qfm1b93iu+yOImkg0zHbj5LNOcNv1TEADiZ0xa34B4q6Q==}
    engines: {node: '>= 0.4'}

  which-collection@1.0.2:
    resolution: {integrity: sha512-K4jVyjnBdgvc86Y6BkaLZEN933SwYOuBFkdmBu9ZfkcAbdVbpITnDmjvZ/aQjRXQrv5EPkTnD1s39GiiqbngCw==}
    engines: {node: '>= 0.4'}

  which-typed-array@1.1.19:
    resolution: {integrity: sha512-rEvr90Bck4WZt9HHFC4DJMsjvu7x+r6bImz0/BrbWb7A2djJ8hnZMrWnHo9F8ssv0OMErasDhftrfROTyqSDrw==}
    engines: {node: '>= 0.4'}

  which@2.0.2:
    resolution: {integrity: sha512-BLI3Tl1TW3Pvl70l3yq3Y64i+awpwXqsGBYWkkqMtnbXgrMD+yj7rhW0kuEDxzJaYXGjEW5ogapKNMEKNMjibA==}
    engines: {node: '>= 8'}
    hasBin: true

  why-is-node-running@2.3.0:
    resolution: {integrity: sha512-hUrmaWBdVDcxvYqnyh09zunKzROWjbZTiNy8dBEjkS7ehEDQibXJ7XvlmtbwuTclUiIyN+CyXQD4Vmko8fNm8w==}
    engines: {node: '>=8'}
    hasBin: true

  widest-line@5.0.0:
    resolution: {integrity: sha512-c9bZp7b5YtRj2wOe6dlj32MK+Bx/M/d+9VB2SHM1OtsUHR0aV0tdP6DWh/iMt0kWi1t5g1Iudu6hQRNd1A4PVA==}
    engines: {node: '>=18'}

  word-wrap@1.2.5:
    resolution: {integrity: sha512-BN22B5eaMMI9UMtjrGd5g5eCYPpCPDUy0FJXbYsaT5zYxjFOckS53SQDE3pWkVoWpHXVb3BrYcEN4Twa55B5cA==}
    engines: {node: '>=0.10.0'}

  wrap-ansi@9.0.2:
    resolution: {integrity: sha512-42AtmgqjV+X1VpdOfyTGOYRi0/zsoLqtXQckTmqTeybT+BDIbM/Guxo7x3pE2vtpr1ok6xRqM9OpBe+Jyoqyww==}
    engines: {node: '>=18'}

  wrappy@1.0.2:
    resolution: {integrity: sha512-l4Sp/DRseor9wL6EvV2+TuQn63dMkPjZ/sp9XkghTEbV9KlPS1xUsZ3u7/IQO4wxtcFB4bgpQPRcR3QCvezPcQ==}

  ws@8.18.3:
    resolution: {integrity: sha512-PEIGCY5tSlUt50cqyMXfCzX+oOPqN0vuGqWzbcJ2xvnkzkq46oOpz7dQaTDBdfICb4N14+GARUDw2XV2N4tvzg==}
    engines: {node: '>=10.0.0'}
    peerDependencies:
      bufferutil: ^4.0.1
      utf-8-validate: '>=5.0.2'
    peerDependenciesMeta:
      bufferutil:
        optional: true
      utf-8-validate:
        optional: true

  wsl-utils@0.1.0:
    resolution: {integrity: sha512-h3Fbisa2nKGPxCpm89Hk33lBLsnaGBvctQopaBSOW/uIs6FTe1ATyAnKFJrzVs9vpGdsTe73WF3V4lIsk4Gacw==}
    engines: {node: '>=18'}

  yallist@3.1.1:
    resolution: {integrity: sha512-a4UGQaWPH59mOXUYnAG2ewncQS4i4F43Tv3JoAM+s2VDAmS9NsK8GpDMLrCHPksFT7h3K6TOoUNn2pb7RoXx4g==}

  yocto-queue@0.1.0:
    resolution: {integrity: sha512-rVksvsnNCdJ/ohGc6xgPwyN8eheCxsiLM8mxuE/t/mOVqJewPuO1miLpTHQiRgTKCLexL4MeAFVagts7HmNZ2Q==}
    engines: {node: '>=10'}

  yoga-layout@3.2.1:
    resolution: {integrity: sha512-0LPOt3AxKqMdFBZA3HBAt/t/8vIKq7VaQYbuA8WxCgung+p9TVyKRYdpvCb80HcdTN2NkbIKbhNwKUfm3tQywQ==}

snapshots:

  '@adobe/css-tools@4.4.3': {}

  '@alcalzone/ansi-tokenize@0.2.2':
    dependencies:
      ansi-styles: 6.2.3
      is-fullwidth-code-point: 5.1.0

  '@alloc/quick-lru@5.2.0': {}

  '@ampproject/remapping@2.3.0':
    dependencies:
      '@jridgewell/gen-mapping': 0.3.12
      '@jridgewell/trace-mapping': 0.3.29

  '@babel/code-frame@7.27.1':
    dependencies:
      '@babel/helper-validator-identifier': 7.27.1
      js-tokens: 4.0.0
      picocolors: 1.1.1

  '@babel/compat-data@7.28.0': {}

  '@babel/core@7.28.0':
    dependencies:
      '@ampproject/remapping': 2.3.0
      '@babel/code-frame': 7.27.1
      '@babel/generator': 7.28.0
      '@babel/helper-compilation-targets': 7.27.2
      '@babel/helper-module-transforms': 7.27.3(@babel/core@7.28.0)
      '@babel/helpers': 7.28.2
      '@babel/parser': 7.28.0
      '@babel/template': 7.27.2
      '@babel/traverse': 7.28.0
      '@babel/types': 7.28.2
      convert-source-map: 2.0.0
      debug: 4.4.3
      gensync: 1.0.0-beta.2
      json5: 2.2.3
      semver: 6.3.1
    transitivePeerDependencies:
      - supports-color

  '@babel/generator@7.28.0':
    dependencies:
      '@babel/parser': 7.28.0
      '@babel/types': 7.28.2
      '@jridgewell/gen-mapping': 0.3.12
      '@jridgewell/trace-mapping': 0.3.29
      jsesc: 3.1.0

  '@babel/helper-compilation-targets@7.27.2':
    dependencies:
      '@babel/compat-data': 7.28.0
      '@babel/helper-validator-option': 7.27.1
      browserslist: 4.28.0
      lru-cache: 5.1.1
      semver: 6.3.1

  '@babel/helper-globals@7.28.0': {}

  '@babel/helper-module-imports@7.27.1':
    dependencies:
      '@babel/traverse': 7.28.0
      '@babel/types': 7.28.2
    transitivePeerDependencies:
      - supports-color

  '@babel/helper-module-transforms@7.27.3(@babel/core@7.28.0)':
    dependencies:
      '@babel/core': 7.28.0
      '@babel/helper-module-imports': 7.27.1
      '@babel/helper-validator-identifier': 7.27.1
      '@babel/traverse': 7.28.0
    transitivePeerDependencies:
      - supports-color

  '@babel/helper-plugin-utils@7.27.1': {}

  '@babel/helper-string-parser@7.27.1': {}

  '@babel/helper-validator-identifier@7.27.1': {}

  '@babel/helper-validator-option@7.27.1': {}

  '@babel/helpers@7.28.2':
    dependencies:
      '@babel/template': 7.27.2
      '@babel/types': 7.28.2

  '@babel/parser@7.28.0':
    dependencies:
      '@babel/types': 7.28.2

  '@babel/plugin-transform-react-jsx-self@7.27.1(@babel/core@7.28.0)':
    dependencies:
      '@babel/core': 7.28.0
      '@babel/helper-plugin-utils': 7.27.1

  '@babel/plugin-transform-react-jsx-source@7.27.1(@babel/core@7.28.0)':
    dependencies:
      '@babel/core': 7.28.0
      '@babel/helper-plugin-utils': 7.27.1

  '@babel/runtime@7.28.2': {}

  '@babel/runtime@7.28.4': {}

  '@babel/template@7.27.2':
    dependencies:
      '@babel/code-frame': 7.27.1
      '@babel/parser': 7.28.0
      '@babel/types': 7.28.2

  '@babel/traverse@7.28.0':
    dependencies:
      '@babel/code-frame': 7.27.1
      '@babel/generator': 7.28.0
      '@babel/helper-globals': 7.28.0
      '@babel/parser': 7.28.0
      '@babel/template': 7.27.2
      '@babel/types': 7.28.2
      debug: 4.4.3
    transitivePeerDependencies:
      - supports-color

  '@babel/types@7.28.2':
    dependencies:
      '@babel/helper-string-parser': 7.27.1
      '@babel/helper-validator-identifier': 7.27.1

  '@emnapi/core@1.7.1':
    dependencies:
      '@emnapi/wasi-threads': 1.1.0
      tslib: 2.8.1
    optional: true

  '@emnapi/runtime@1.7.1':
    dependencies:
      tslib: 2.8.1
    optional: true

  '@emnapi/wasi-threads@1.1.0':
    dependencies:
      tslib: 2.8.1
    optional: true

  '@esbuild/aix-ppc64@0.25.12':
    optional: true

  '@esbuild/android-arm64@0.25.12':
    optional: true

  '@esbuild/android-arm@0.25.12':
    optional: true

  '@esbuild/android-x64@0.25.12':
    optional: true

  '@esbuild/darwin-arm64@0.25.12':
    optional: true

  '@esbuild/darwin-x64@0.25.12':
    optional: true

  '@esbuild/freebsd-arm64@0.25.12':
    optional: true

  '@esbuild/freebsd-x64@0.25.12':
    optional: true

  '@esbuild/linux-arm64@0.25.12':
    optional: true

  '@esbuild/linux-arm@0.25.12':
    optional: true

  '@esbuild/linux-ia32@0.25.12':
    optional: true

  '@esbuild/linux-loong64@0.25.12':
    optional: true

  '@esbuild/linux-mips64el@0.25.12':
    optional: true

  '@esbuild/linux-ppc64@0.25.12':
    optional: true

  '@esbuild/linux-riscv64@0.25.12':
    optional: true

  '@esbuild/linux-s390x@0.25.12':
    optional: true

  '@esbuild/linux-x64@0.25.12':
    optional: true

  '@esbuild/netbsd-arm64@0.25.12':
    optional: true

  '@esbuild/netbsd-x64@0.25.12':
    optional: true

  '@esbuild/openbsd-arm64@0.25.12':
    optional: true

  '@esbuild/openbsd-x64@0.25.12':
    optional: true

  '@esbuild/openharmony-arm64@0.25.12':
    optional: true

  '@esbuild/sunos-x64@0.25.12':
    optional: true

  '@esbuild/win32-arm64@0.25.12':
    optional: true

  '@esbuild/win32-ia32@0.25.12':
    optional: true

  '@esbuild/win32-x64@0.25.12':
    optional: true

  '@eslint-community/eslint-utils@4.9.0(eslint@9.39.1(jiti@2.6.1))':
    dependencies:
      eslint: 9.39.1(jiti@2.6.1)
      eslint-visitor-keys: 3.4.3

  '@eslint-community/regexpp@4.12.2': {}

  '@eslint/config-array@0.21.1':
    dependencies:
      '@eslint/object-schema': 2.1.7
      debug: 4.4.3
      minimatch: 3.1.2
    transitivePeerDependencies:
      - supports-color

  '@eslint/config-helpers@0.4.2':
    dependencies:
      '@eslint/core': 0.17.0

  '@eslint/core@0.17.0':
    dependencies:
      '@types/json-schema': 7.0.15

  '@eslint/eslintrc@3.3.1':
    dependencies:
      ajv: 6.12.6
      debug: 4.4.3
      espree: 10.4.0
      globals: 14.0.0
      ignore: 5.3.2
      import-fresh: 3.3.1
      js-yaml: 4.1.1
      minimatch: 3.1.2
      strip-json-comments: 3.1.1
    transitivePeerDependencies:
      - supports-color

  '@eslint/js@9.39.1': {}

  '@eslint/object-schema@2.1.7': {}

  '@eslint/plugin-kit@0.4.1':
    dependencies:
      '@eslint/core': 0.17.0
      levn: 0.4.1

  '@humanfs/core@0.19.1': {}

  '@humanfs/node@0.16.7':
    dependencies:
      '@humanfs/core': 0.19.1
      '@humanwhocodes/retry': 0.4.3

  '@humanwhocodes/module-importer@1.0.1': {}

  '@humanwhocodes/retry@0.4.3': {}

  '@jridgewell/gen-mapping@0.3.12':
    dependencies:
      '@jridgewell/sourcemap-codec': 1.5.5
      '@jridgewell/trace-mapping': 0.3.29

  '@jridgewell/gen-mapping@0.3.13':
    dependencies:
      '@jridgewell/sourcemap-codec': 1.5.5
      '@jridgewell/trace-mapping': 0.3.31

  '@jridgewell/remapping@2.3.5':
    dependencies:
      '@jridgewell/gen-mapping': 0.3.13
      '@jridgewell/trace-mapping': 0.3.31

  '@jridgewell/resolve-uri@3.1.2': {}

  '@jridgewell/sourcemap-codec@1.5.5': {}

  '@jridgewell/trace-mapping@0.3.29':
    dependencies:
      '@jridgewell/resolve-uri': 3.1.2
      '@jridgewell/sourcemap-codec': 1.5.5

  '@jridgewell/trace-mapping@0.3.31':
    dependencies:
      '@jridgewell/resolve-uri': 3.1.2
      '@jridgewell/sourcemap-codec': 1.5.5

  '@kwsites/file-exists@1.1.1':
    dependencies:
      debug: 4.4.3
    transitivePeerDependencies:
      - supports-color

  '@kwsites/promise-deferred@1.1.1': {}

  '@napi-rs/wasm-runtime@1.1.0':
    dependencies:
      '@emnapi/core': 1.7.1
      '@emnapi/runtime': 1.7.1
      '@tybys/wasm-util': 0.10.1
    optional: true

  '@nodelib/fs.scandir@2.1.5':
    dependencies:
      '@nodelib/fs.stat': 2.0.5
      run-parallel: 1.2.0

  '@nodelib/fs.stat@2.0.5': {}

  '@nodelib/fs.walk@1.2.8':
    dependencies:
      '@nodelib/fs.scandir': 2.1.5
      fastq: 1.19.1

  '@octokit/auth-token@6.0.0': {}

  '@octokit/core@7.0.6':
    dependencies:
      '@octokit/auth-token': 6.0.0
      '@octokit/graphql': 9.0.3
      '@octokit/request': 10.0.7
      '@octokit/request-error': 7.1.0
      '@octokit/types': 16.0.0
      before-after-hook: 4.0.0
      universal-user-agent: 7.0.3

  '@octokit/endpoint@11.0.2':
    dependencies:
      '@octokit/types': 16.0.0
      universal-user-agent: 7.0.3

  '@octokit/graphql@9.0.3':
    dependencies:
      '@octokit/request': 10.0.7
      '@octokit/types': 16.0.0
      universal-user-agent: 7.0.3

  '@octokit/openapi-types@27.0.0': {}

  '@octokit/plugin-paginate-rest@14.0.0(@octokit/core@7.0.6)':
    dependencies:
      '@octokit/core': 7.0.6
      '@octokit/types': 16.0.0

  '@octokit/plugin-request-log@6.0.0(@octokit/core@7.0.6)':
    dependencies:
      '@octokit/core': 7.0.6

  '@octokit/plugin-rest-endpoint-methods@17.0.0(@octokit/core@7.0.6)':
    dependencies:
      '@octokit/core': 7.0.6
      '@octokit/types': 16.0.0

  '@octokit/request-error@7.1.0':
    dependencies:
      '@octokit/types': 16.0.0

  '@octokit/request@10.0.7':
    dependencies:
      '@octokit/endpoint': 11.0.2
      '@octokit/request-error': 7.1.0
      '@octokit/types': 16.0.0
      fast-content-type-parse: 3.0.0
      universal-user-agent: 7.0.3

  '@octokit/rest@22.0.1':
    dependencies:
      '@octokit/core': 7.0.6
      '@octokit/plugin-paginate-rest': 14.0.0(@octokit/core@7.0.6)
      '@octokit/plugin-request-log': 6.0.0(@octokit/core@7.0.6)
      '@octokit/plugin-rest-endpoint-methods': 17.0.0(@octokit/core@7.0.6)

  '@octokit/types@16.0.0':
    dependencies:
      '@octokit/openapi-types': 27.0.0

  '@oxc-parser/binding-android-arm64@0.97.0':
    optional: true

  '@oxc-parser/binding-darwin-arm64@0.97.0':
    optional: true

  '@oxc-parser/binding-darwin-x64@0.97.0':
    optional: true

  '@oxc-parser/binding-freebsd-x64@0.97.0':
    optional: true

  '@oxc-parser/binding-linux-arm-gnueabihf@0.97.0':
    optional: true

  '@oxc-parser/binding-linux-arm-musleabihf@0.97.0':
    optional: true

  '@oxc-parser/binding-linux-arm64-gnu@0.97.0':
    optional: true

  '@oxc-parser/binding-linux-arm64-musl@0.97.0':
    optional: true

  '@oxc-parser/binding-linux-riscv64-gnu@0.97.0':
    optional: true

  '@oxc-parser/binding-linux-s390x-gnu@0.97.0':
    optional: true

  '@oxc-parser/binding-linux-x64-gnu@0.97.0':
    optional: true

  '@oxc-parser/binding-linux-x64-musl@0.97.0':
    optional: true

  '@oxc-parser/binding-wasm32-wasi@0.97.0':
    dependencies:
      '@napi-rs/wasm-runtime': 1.1.0
    optional: true

  '@oxc-parser/binding-win32-arm64-msvc@0.97.0':
    optional: true

  '@oxc-parser/binding-win32-x64-msvc@0.97.0':
    optional: true

  '@oxc-project/types@0.97.0': {}

  '@parcel/watcher-android-arm64@2.5.1':
    optional: true

  '@parcel/watcher-darwin-arm64@2.5.1':
    optional: true

  '@parcel/watcher-darwin-x64@2.5.1':
    optional: true

  '@parcel/watcher-freebsd-x64@2.5.1':
    optional: true

  '@parcel/watcher-linux-arm-glibc@2.5.1':
    optional: true

  '@parcel/watcher-linux-arm-musl@2.5.1':
    optional: true

  '@parcel/watcher-linux-arm64-glibc@2.5.1':
    optional: true

  '@parcel/watcher-linux-arm64-musl@2.5.1':
    optional: true

  '@parcel/watcher-linux-x64-glibc@2.5.1':
    optional: true

  '@parcel/watcher-linux-x64-musl@2.5.1':
    optional: true

  '@parcel/watcher-win32-arm64@2.5.1':
    optional: true

  '@parcel/watcher-win32-ia32@2.5.1':
    optional: true

  '@parcel/watcher-win32-x64@2.5.1':
    optional: true

  '@parcel/watcher@2.5.1':
    dependencies:
      detect-libc: 1.0.3
      is-glob: 4.0.3
      micromatch: 4.0.8
      node-addon-api: 7.1.1
    optionalDependencies:
      '@parcel/watcher-android-arm64': 2.5.1
      '@parcel/watcher-darwin-arm64': 2.5.1
      '@parcel/watcher-darwin-x64': 2.5.1
      '@parcel/watcher-freebsd-x64': 2.5.1
      '@parcel/watcher-linux-arm-glibc': 2.5.1
      '@parcel/watcher-linux-arm-musl': 2.5.1
      '@parcel/watcher-linux-arm64-glibc': 2.5.1
      '@parcel/watcher-linux-arm64-musl': 2.5.1
      '@parcel/watcher-linux-x64-glibc': 2.5.1
      '@parcel/watcher-linux-x64-musl': 2.5.1
      '@parcel/watcher-win32-arm64': 2.5.1
      '@parcel/watcher-win32-ia32': 2.5.1
      '@parcel/watcher-win32-x64': 2.5.1

  '@prettier/plugin-oxc@0.0.5':
    dependencies:
      oxc-parser: 0.97.0

  '@rolldown/pluginutils@1.0.0-beta.27': {}

  '@rollup/rollup-android-arm-eabi@4.53.3':
    optional: true

  '@rollup/rollup-android-arm64@4.53.3':
    optional: true

  '@rollup/rollup-darwin-arm64@4.53.3':
    optional: true

  '@rollup/rollup-darwin-x64@4.53.3':
    optional: true

  '@rollup/rollup-freebsd-arm64@4.53.3':
    optional: true

  '@rollup/rollup-freebsd-x64@4.53.3':
    optional: true

  '@rollup/rollup-linux-arm-gnueabihf@4.53.3':
    optional: true

  '@rollup/rollup-linux-arm-musleabihf@4.53.3':
    optional: true

  '@rollup/rollup-linux-arm64-gnu@4.53.3':
    optional: true

  '@rollup/rollup-linux-arm64-musl@4.53.3':
    optional: true

  '@rollup/rollup-linux-loong64-gnu@4.53.3':
    optional: true

  '@rollup/rollup-linux-ppc64-gnu@4.53.3':
    optional: true

  '@rollup/rollup-linux-riscv64-gnu@4.53.3':
    optional: true

  '@rollup/rollup-linux-riscv64-musl@4.53.3':
    optional: true

  '@rollup/rollup-linux-s390x-gnu@4.53.3':
    optional: true

  '@rollup/rollup-linux-x64-gnu@4.53.3':
    optional: true

  '@rollup/rollup-linux-x64-musl@4.53.3':
    optional: true

  '@rollup/rollup-openharmony-arm64@4.53.3':
    optional: true

  '@rollup/rollup-win32-arm64-msvc@4.53.3':
    optional: true

  '@rollup/rollup-win32-ia32-msvc@4.53.3':
    optional: true

  '@rollup/rollup-win32-x64-gnu@4.53.3':
    optional: true

  '@rollup/rollup-win32-x64-msvc@4.53.3':
    optional: true

  '@rtsao/scc@1.1.0': {}

  '@standard-schema/spec@1.0.0': {}

  '@tailwindcss/forms@0.5.10(tailwindcss@4.1.17)':
    dependencies:
      mini-svg-data-uri: 1.4.4
      tailwindcss: 4.1.17

  '@tailwindcss/node@4.1.17':
    dependencies:
      '@jridgewell/remapping': 2.3.5
      enhanced-resolve: 5.18.3
      jiti: 2.6.1
      lightningcss: 1.30.2
      magic-string: 0.30.21
      source-map-js: 1.2.1
      tailwindcss: 4.1.17

  '@tailwindcss/oxide-android-arm64@4.1.17':
    optional: true

  '@tailwindcss/oxide-darwin-arm64@4.1.17':
    optional: true

  '@tailwindcss/oxide-darwin-x64@4.1.17':
    optional: true

  '@tailwindcss/oxide-freebsd-x64@4.1.17':
    optional: true

  '@tailwindcss/oxide-linux-arm-gnueabihf@4.1.17':
    optional: true

  '@tailwindcss/oxide-linux-arm64-gnu@4.1.17':
    optional: true

  '@tailwindcss/oxide-linux-arm64-musl@4.1.17':
    optional: true

  '@tailwindcss/oxide-linux-x64-gnu@4.1.17':
    optional: true

  '@tailwindcss/oxide-linux-x64-musl@4.1.17':
    optional: true

  '@tailwindcss/oxide-wasm32-wasi@4.1.17':
    optional: true

  '@tailwindcss/oxide-win32-arm64-msvc@4.1.17':
    optional: true

  '@tailwindcss/oxide-win32-x64-msvc@4.1.17':
    optional: true

  '@tailwindcss/oxide@4.1.17':
    optionalDependencies:
      '@tailwindcss/oxide-android-arm64': 4.1.17
      '@tailwindcss/oxide-darwin-arm64': 4.1.17
      '@tailwindcss/oxide-darwin-x64': 4.1.17
      '@tailwindcss/oxide-freebsd-x64': 4.1.17
      '@tailwindcss/oxide-linux-arm-gnueabihf': 4.1.17
      '@tailwindcss/oxide-linux-arm64-gnu': 4.1.17
      '@tailwindcss/oxide-linux-arm64-musl': 4.1.17
      '@tailwindcss/oxide-linux-x64-gnu': 4.1.17
      '@tailwindcss/oxide-linux-x64-musl': 4.1.17
      '@tailwindcss/oxide-wasm32-wasi': 4.1.17
      '@tailwindcss/oxide-win32-arm64-msvc': 4.1.17
      '@tailwindcss/oxide-win32-x64-msvc': 4.1.17

  '@tailwindcss/postcss@4.1.17':
    dependencies:
      '@alloc/quick-lru': 5.2.0
      '@tailwindcss/node': 4.1.17
      '@tailwindcss/oxide': 4.1.17
      postcss: 8.5.6
      tailwindcss: 4.1.17

  '@tailwindcss/typography@0.5.19(tailwindcss@4.1.17)':
    dependencies:
      postcss-selector-parser: 6.0.10
      tailwindcss: 4.1.17

  '@testing-library/dom@10.4.1':
    dependencies:
      '@babel/code-frame': 7.27.1
      '@babel/runtime': 7.28.4
      '@types/aria-query': 5.0.4
      aria-query: 5.3.0
      dom-accessibility-api: 0.5.16
      lz-string: 1.5.0
      picocolors: 1.1.1
      pretty-format: 27.5.1

  '@testing-library/jest-dom@6.9.1':
    dependencies:
      '@adobe/css-tools': 4.4.3
      aria-query: 5.3.2
      css.escape: 1.5.1
      dom-accessibility-api: 0.6.3
      picocolors: 1.1.1
      redent: 3.0.0

  '@testing-library/react@16.3.0(@testing-library/dom@10.4.1)(@types/react-dom@19.2.3(@types/react@19.2.6))(@types/react@19.2.6)(react-dom@19.2.0(react@19.2.0))(react@19.2.0)':
    dependencies:
      '@babel/runtime': 7.28.2
      '@testing-library/dom': 10.4.1
      react: 19.2.0
      react-dom: 19.2.0(react@19.2.0)
    optionalDependencies:
      '@types/react': 19.2.6
      '@types/react-dom': 19.2.3(@types/react@19.2.6)

  '@testing-library/user-event@14.6.1(@testing-library/dom@10.4.1)':
    dependencies:
      '@testing-library/dom': 10.4.1

  '@tsconfig/strictest@2.0.8': {}

  '@tybys/wasm-util@0.10.1':
    dependencies:
      tslib: 2.8.1
    optional: true

  '@types/aria-query@5.0.4': {}

  '@types/babel__core@7.20.5':
    dependencies:
      '@babel/parser': 7.28.0
      '@babel/types': 7.28.2
      '@types/babel__generator': 7.27.0
      '@types/babel__template': 7.4.4
      '@types/babel__traverse': 7.20.7

  '@types/babel__generator@7.27.0':
    dependencies:
      '@babel/types': 7.28.2

  '@types/babel__template@7.4.4':
    dependencies:
      '@babel/parser': 7.28.0
      '@babel/types': 7.28.2

  '@types/babel__traverse@7.20.7':
    dependencies:
      '@babel/types': 7.28.2

  '@types/body-parser@1.19.6':
    dependencies:
      '@types/connect': 3.4.38
      '@types/node': 24.10.1

  '@types/chai@5.2.3':
    dependencies:
      '@types/deep-eql': 4.0.2
      assertion-error: 2.0.1

  '@types/connect@3.4.38':
    dependencies:
      '@types/node': 24.10.1

  '@types/deep-eql@4.0.2': {}

  '@types/diff@8.0.0':
    dependencies:
      diff: 8.0.2

  '@types/estree@1.0.8': {}

  '@types/express-serve-static-core@5.1.0':
    dependencies:
      '@types/node': 24.10.1
      '@types/qs': 6.14.0
      '@types/range-parser': 1.2.7
      '@types/send': 1.2.1

  '@types/express@5.0.5':
    dependencies:
      '@types/body-parser': 1.19.6
      '@types/express-serve-static-core': 5.1.0
      '@types/serve-static': 1.15.10

  '@types/http-errors@2.0.5': {}

  '@types/json-schema@7.0.15': {}

  '@types/json5@0.0.29': {}

  '@types/mime@1.3.5': {}

  '@types/node@20.19.25':
    dependencies:
      undici-types: 6.21.0

  '@types/node@24.10.1':
    dependencies:
      undici-types: 7.16.0

  '@types/prismjs@1.26.5': {}

  '@types/qs@6.14.0': {}

  '@types/range-parser@1.2.7': {}

  '@types/react-dom@19.2.3(@types/react@19.2.6)':
    dependencies:
      '@types/react': 19.2.6

  '@types/react@19.2.6':
    dependencies:
      csstype: 3.2.3

  '@types/send@0.17.6':
    dependencies:
      '@types/mime': 1.3.5
      '@types/node': 24.10.1

  '@types/send@1.2.1':
    dependencies:
      '@types/node': 24.10.1

  '@types/serve-static@1.15.10':
    dependencies:
      '@types/http-errors': 2.0.5
      '@types/node': 24.10.1
      '@types/send': 0.17.6

  '@types/whatwg-mimetype@3.0.2': {}

  '@typescript-eslint/eslint-plugin@8.47.0(@typescript-eslint/parser@8.47.0(eslint@9.39.1(jiti@2.6.1))(typescript@5.9.3))(eslint@9.39.1(jiti@2.6.1))(typescript@5.9.3)':
    dependencies:
      '@eslint-community/regexpp': 4.12.2
      '@typescript-eslint/parser': 8.47.0(eslint@9.39.1(jiti@2.6.1))(typescript@5.9.3)
      '@typescript-eslint/scope-manager': 8.47.0
      '@typescript-eslint/type-utils': 8.47.0(eslint@9.39.1(jiti@2.6.1))(typescript@5.9.3)
      '@typescript-eslint/utils': 8.47.0(eslint@9.39.1(jiti@2.6.1))(typescript@5.9.3)
      '@typescript-eslint/visitor-keys': 8.47.0
      eslint: 9.39.1(jiti@2.6.1)
      graphemer: 1.4.0
      ignore: 7.0.5
      natural-compare: 1.4.0
      ts-api-utils: 2.1.0(typescript@5.9.3)
      typescript: 5.9.3
    transitivePeerDependencies:
      - supports-color

  '@typescript-eslint/parser@8.47.0(eslint@9.39.1(jiti@2.6.1))(typescript@5.9.3)':
    dependencies:
      '@typescript-eslint/scope-manager': 8.47.0
      '@typescript-eslint/types': 8.47.0
      '@typescript-eslint/typescript-estree': 8.47.0(typescript@5.9.3)
      '@typescript-eslint/visitor-keys': 8.47.0
      debug: 4.4.3
      eslint: 9.39.1(jiti@2.6.1)
      typescript: 5.9.3
    transitivePeerDependencies:
      - supports-color

  '@typescript-eslint/project-service@8.47.0(typescript@5.9.3)':
    dependencies:
      '@typescript-eslint/tsconfig-utils': 8.47.0(typescript@5.9.3)
      '@typescript-eslint/types': 8.47.0
      debug: 4.4.3
      typescript: 5.9.3
    transitivePeerDependencies:
      - supports-color

  '@typescript-eslint/scope-manager@8.47.0':
    dependencies:
      '@typescript-eslint/types': 8.47.0
      '@typescript-eslint/visitor-keys': 8.47.0

  '@typescript-eslint/tsconfig-utils@8.47.0(typescript@5.9.3)':
    dependencies:
      typescript: 5.9.3

  '@typescript-eslint/type-utils@8.47.0(eslint@9.39.1(jiti@2.6.1))(typescript@5.9.3)':
    dependencies:
      '@typescript-eslint/types': 8.47.0
      '@typescript-eslint/typescript-estree': 8.47.0(typescript@5.9.3)
      '@typescript-eslint/utils': 8.47.0(eslint@9.39.1(jiti@2.6.1))(typescript@5.9.3)
      debug: 4.4.3
      eslint: 9.39.1(jiti@2.6.1)
      ts-api-utils: 2.1.0(typescript@5.9.3)
      typescript: 5.9.3
    transitivePeerDependencies:
      - supports-color

  '@typescript-eslint/types@8.47.0': {}

  '@typescript-eslint/typescript-estree@8.47.0(typescript@5.9.3)':
    dependencies:
      '@typescript-eslint/project-service': 8.47.0(typescript@5.9.3)
      '@typescript-eslint/tsconfig-utils': 8.47.0(typescript@5.9.3)
      '@typescript-eslint/types': 8.47.0
      '@typescript-eslint/visitor-keys': 8.47.0
      debug: 4.4.3
      fast-glob: 3.3.3
      is-glob: 4.0.3
      minimatch: 9.0.5
      semver: 7.7.3
      ts-api-utils: 2.1.0(typescript@5.9.3)
      typescript: 5.9.3
    transitivePeerDependencies:
      - supports-color

  '@typescript-eslint/utils@8.47.0(eslint@9.39.1(jiti@2.6.1))(typescript@5.9.3)':
    dependencies:
      '@eslint-community/eslint-utils': 4.9.0(eslint@9.39.1(jiti@2.6.1))
      '@typescript-eslint/scope-manager': 8.47.0
      '@typescript-eslint/types': 8.47.0
      '@typescript-eslint/typescript-estree': 8.47.0(typescript@5.9.3)
      eslint: 9.39.1(jiti@2.6.1)
      typescript: 5.9.3
    transitivePeerDependencies:
      - supports-color

  '@typescript-eslint/visitor-keys@8.47.0':
    dependencies:
      '@typescript-eslint/types': 8.47.0
      eslint-visitor-keys: 4.2.1

  '@vitejs/plugin-react@4.7.0(vite@7.2.2(@types/node@24.10.1)(jiti@2.6.1)(lightningcss@1.30.2))':
    dependencies:
      '@babel/core': 7.28.0
      '@babel/plugin-transform-react-jsx-self': 7.27.1(@babel/core@7.28.0)
      '@babel/plugin-transform-react-jsx-source': 7.27.1(@babel/core@7.28.0)
      '@rolldown/pluginutils': 1.0.0-beta.27
      '@types/babel__core': 7.20.5
      react-refresh: 0.17.0
      vite: 7.2.2(@types/node@24.10.1)(jiti@2.6.1)(lightningcss@1.30.2)
    transitivePeerDependencies:
      - supports-color

  '@vitest/expect@4.0.10':
    dependencies:
      '@standard-schema/spec': 1.0.0
      '@types/chai': 5.2.3
      '@vitest/spy': 4.0.10
      '@vitest/utils': 4.0.10
      chai: 6.2.1
      tinyrainbow: 3.0.3

  '@vitest/mocker@4.0.10(vite@7.2.2(@types/node@24.10.1)(jiti@2.6.1)(lightningcss@1.30.2))':
    dependencies:
      '@vitest/spy': 4.0.10
      estree-walker: 3.0.3
      magic-string: 0.30.21
    optionalDependencies:
      vite: 7.2.2(@types/node@24.10.1)(jiti@2.6.1)(lightningcss@1.30.2)

  '@vitest/pretty-format@4.0.10':
    dependencies:
      tinyrainbow: 3.0.3

  '@vitest/runner@4.0.10':
    dependencies:
      '@vitest/utils': 4.0.10
      pathe: 2.0.3

  '@vitest/snapshot@4.0.10':
    dependencies:
      '@vitest/pretty-format': 4.0.10
      magic-string: 0.30.21
      pathe: 2.0.3

  '@vitest/spy@4.0.10': {}

  '@vitest/utils@4.0.10':
    dependencies:
      '@vitest/pretty-format': 4.0.10
      tinyrainbow: 3.0.3

  accepts@2.0.0:
    dependencies:
      mime-types: 3.0.1
      negotiator: 1.0.0

  acorn-jsx@5.3.2(acorn@8.15.0):
    dependencies:
      acorn: 8.15.0

  acorn@8.15.0: {}

  ajv@6.12.6:
    dependencies:
      fast-deep-equal: 3.1.3
      fast-json-stable-stringify: 2.1.0
      json-schema-traverse: 0.4.1
      uri-js: 4.4.1

  ansi-escapes@7.2.0:
    dependencies:
      environment: 1.1.0

  ansi-regex@5.0.1: {}

  ansi-regex@6.2.2: {}

  ansi-styles@4.3.0:
    dependencies:
      color-convert: 2.0.1

  ansi-styles@5.2.0: {}

  ansi-styles@6.2.3: {}

  argparse@2.0.1: {}

  aria-query@5.3.0:
    dependencies:
      dequal: 2.0.3

  aria-query@5.3.2: {}

  array-buffer-byte-length@1.0.2:
    dependencies:
      call-bound: 1.0.4
      is-array-buffer: 3.0.5

  array-includes@3.1.9:
    dependencies:
      call-bind: 1.0.8
      call-bound: 1.0.4
      define-properties: 1.2.1
      es-abstract: 1.24.0
      es-object-atoms: 1.1.1
      get-intrinsic: 1.3.0
      is-string: 1.1.1
      math-intrinsics: 1.1.0

  array.prototype.findlast@1.2.5:
    dependencies:
      call-bind: 1.0.8
      define-properties: 1.2.1
      es-abstract: 1.24.0
      es-errors: 1.3.0
      es-object-atoms: 1.1.1
      es-shim-unscopables: 1.1.0

  array.prototype.findlastindex@1.2.6:
    dependencies:
      call-bind: 1.0.8
      call-bound: 1.0.4
      define-properties: 1.2.1
      es-abstract: 1.24.0
      es-errors: 1.3.0
      es-object-atoms: 1.1.1
      es-shim-unscopables: 1.1.0

  array.prototype.flat@1.3.3:
    dependencies:
      call-bind: 1.0.8
      define-properties: 1.2.1
      es-abstract: 1.24.0
      es-shim-unscopables: 1.1.0

  array.prototype.flatmap@1.3.3:
    dependencies:
      call-bind: 1.0.8
      define-properties: 1.2.1
      es-abstract: 1.24.0
      es-shim-unscopables: 1.1.0

  array.prototype.tosorted@1.1.4:
    dependencies:
      call-bind: 1.0.8
      define-properties: 1.2.1
      es-abstract: 1.24.0
      es-errors: 1.3.0
      es-shim-unscopables: 1.1.0

  arraybuffer.prototype.slice@1.0.4:
    dependencies:
      array-buffer-byte-length: 1.0.2
      call-bind: 1.0.8
      define-properties: 1.2.1
      es-abstract: 1.24.0
      es-errors: 1.3.0
      get-intrinsic: 1.3.0
      is-array-buffer: 3.0.5

  assertion-error@2.0.1: {}

  async-function@1.0.0: {}

  auto-bind@5.0.1: {}

  autoprefixer@10.4.22(postcss@8.5.6):
    dependencies:
      browserslist: 4.28.0
      caniuse-lite: 1.0.30001757
      fraction.js: 5.3.4
      normalize-range: 0.1.2
      picocolors: 1.1.1
      postcss: 8.5.6
      postcss-value-parser: 4.2.0

  available-typed-arrays@1.0.7:
    dependencies:
      possible-typed-array-names: 1.1.0

  balanced-match@1.0.2: {}

  baseline-browser-mapping@2.8.31: {}

  before-after-hook@4.0.0: {}

  body-parser@2.2.0:
    dependencies:
      bytes: 3.1.2
      content-type: 1.0.5
      debug: 4.4.1
      http-errors: 2.0.0
      iconv-lite: 0.6.3
      on-finished: 2.4.1
      qs: 6.14.0
      raw-body: 3.0.0
      type-is: 2.0.1
    transitivePeerDependencies:
      - supports-color

  brace-expansion@1.1.12:
    dependencies:
      balanced-match: 1.0.2
      concat-map: 0.0.1

  brace-expansion@2.0.2:
    dependencies:
      balanced-match: 1.0.2

  braces@3.0.3:
    dependencies:
      fill-range: 7.1.1

  browserslist@4.28.0:
    dependencies:
      baseline-browser-mapping: 2.8.31
      caniuse-lite: 1.0.30001757
      electron-to-chromium: 1.5.260
      node-releases: 2.0.27
      update-browserslist-db: 1.1.4(browserslist@4.28.0)

  bundle-name@4.1.0:
    dependencies:
      run-applescript: 7.0.0

  bytes@3.1.2: {}

  call-bind-apply-helpers@1.0.2:
    dependencies:
      es-errors: 1.3.0
      function-bind: 1.1.2

  call-bind@1.0.8:
    dependencies:
      call-bind-apply-helpers: 1.0.2
      es-define-property: 1.0.1
      get-intrinsic: 1.3.0
      set-function-length: 1.2.2

  call-bound@1.0.4:
    dependencies:
      call-bind-apply-helpers: 1.0.2
      get-intrinsic: 1.3.0

  callsites@3.1.0: {}

  caniuse-lite@1.0.30001757: {}

  chai@6.2.1: {}

  chalk@4.1.2:
    dependencies:
      ansi-styles: 4.3.0
      supports-color: 7.2.0

  chalk@5.6.2: {}

  cli-boxes@3.0.0: {}

  cli-cursor@4.0.0:
    dependencies:
      restore-cursor: 4.0.0

  cli-truncate@5.1.1:
    dependencies:
      slice-ansi: 7.1.2
      string-width: 8.1.0

  clsx@2.1.1: {}

  code-excerpt@4.0.0:
    dependencies:
      convert-to-spaces: 2.0.1

  color-convert@2.0.1:
    dependencies:
      color-name: 1.1.4

  color-name@1.1.4: {}

  commander@14.0.2: {}

  concat-map@0.0.1: {}

  content-disposition@1.0.0:
    dependencies:
      safe-buffer: 5.2.1

  content-type@1.0.5: {}

  convert-source-map@2.0.0: {}

  convert-to-spaces@2.0.1: {}

  cookie-signature@1.2.2: {}

  cookie@0.7.2: {}

  cross-spawn@7.0.6:
    dependencies:
      path-key: 3.1.1
      shebang-command: 2.0.0
      which: 2.0.2

  css.escape@1.5.1: {}

  cssesc@3.0.0: {}

  csstype@3.2.3: {}

  data-view-buffer@1.0.2:
    dependencies:
      call-bound: 1.0.4
      es-errors: 1.3.0
      is-data-view: 1.0.2

  data-view-byte-length@1.0.2:
    dependencies:
      call-bound: 1.0.4
      es-errors: 1.3.0
      is-data-view: 1.0.2

  data-view-byte-offset@1.0.1:
    dependencies:
      call-bound: 1.0.4
      es-errors: 1.3.0
      is-data-view: 1.0.2

  debug@3.2.7:
    dependencies:
      ms: 2.1.3

  debug@4.4.1:
    dependencies:
      ms: 2.1.3

  debug@4.4.3:
    dependencies:
      ms: 2.1.3

  deep-is@0.1.4: {}

  default-browser-id@5.0.0: {}

  default-browser@5.2.1:
    dependencies:
      bundle-name: 4.1.0
      default-browser-id: 5.0.0

  define-data-property@1.1.4:
    dependencies:
      es-define-property: 1.0.1
      es-errors: 1.3.0
      gopd: 1.2.0

  define-lazy-prop@3.0.0: {}

  define-properties@1.2.1:
    dependencies:
      define-data-property: 1.1.4
      has-property-descriptors: 1.0.2
      object-keys: 1.1.1

  depd@2.0.0: {}

  dequal@2.0.3: {}

  detect-libc@1.0.3: {}

  detect-libc@2.1.2: {}

  diff@8.0.2: {}

  doctrine@2.1.0:
    dependencies:
      esutils: 2.0.3

  dom-accessibility-api@0.5.16: {}

  dom-accessibility-api@0.6.3: {}

  dunder-proto@1.0.1:
    dependencies:
      call-bind-apply-helpers: 1.0.2
      es-errors: 1.3.0
      gopd: 1.2.0

  ee-first@1.1.1: {}

  electron-to-chromium@1.5.260: {}

  emoji-regex@10.6.0: {}

  encodeurl@2.0.0: {}

  enhanced-resolve@5.18.3:
    dependencies:
      graceful-fs: 4.2.11
      tapable: 2.3.0

  environment@1.1.0: {}

  es-abstract@1.24.0:
    dependencies:
      array-buffer-byte-length: 1.0.2
      arraybuffer.prototype.slice: 1.0.4
      available-typed-arrays: 1.0.7
      call-bind: 1.0.8
      call-bound: 1.0.4
      data-view-buffer: 1.0.2
      data-view-byte-length: 1.0.2
      data-view-byte-offset: 1.0.1
      es-define-property: 1.0.1
      es-errors: 1.3.0
      es-object-atoms: 1.1.1
      es-set-tostringtag: 2.1.0
      es-to-primitive: 1.3.0
      function.prototype.name: 1.1.8
      get-intrinsic: 1.3.0
      get-proto: 1.0.1
      get-symbol-description: 1.1.0
      globalthis: 1.0.4
      gopd: 1.2.0
      has-property-descriptors: 1.0.2
      has-proto: 1.2.0
      has-symbols: 1.1.0
      hasown: 2.0.2
      internal-slot: 1.1.0
      is-array-buffer: 3.0.5
      is-callable: 1.2.7
      is-data-view: 1.0.2
      is-negative-zero: 2.0.3
      is-regex: 1.2.1
      is-set: 2.0.3
      is-shared-array-buffer: 1.0.4
      is-string: 1.1.1
      is-typed-array: 1.1.15
      is-weakref: 1.1.1
      math-intrinsics: 1.1.0
      object-inspect: 1.13.4
      object-keys: 1.1.1
      object.assign: 4.1.7
      own-keys: 1.0.1
      regexp.prototype.flags: 1.5.4
      safe-array-concat: 1.1.3
      safe-push-apply: 1.0.0
      safe-regex-test: 1.1.0
      set-proto: 1.0.0
      stop-iteration-iterator: 1.1.0
      string.prototype.trim: 1.2.10
      string.prototype.trimend: 1.0.9
      string.prototype.trimstart: 1.0.8
      typed-array-buffer: 1.0.3
      typed-array-byte-length: 1.0.3
      typed-array-byte-offset: 1.0.4
      typed-array-length: 1.0.7
      unbox-primitive: 1.1.0
      which-typed-array: 1.1.19

  es-define-property@1.0.1: {}

  es-errors@1.3.0: {}

  es-iterator-helpers@1.2.1:
    dependencies:
      call-bind: 1.0.8
      call-bound: 1.0.4
      define-properties: 1.2.1
      es-abstract: 1.24.0
      es-errors: 1.3.0
      es-set-tostringtag: 2.1.0
      function-bind: 1.1.2
      get-intrinsic: 1.3.0
      globalthis: 1.0.4
      gopd: 1.2.0
      has-property-descriptors: 1.0.2
      has-proto: 1.2.0
      has-symbols: 1.1.0
      internal-slot: 1.1.0
      iterator.prototype: 1.1.5
      safe-array-concat: 1.1.3

  es-module-lexer@1.7.0: {}

  es-object-atoms@1.1.1:
    dependencies:
      es-errors: 1.3.0

  es-set-tostringtag@2.1.0:
    dependencies:
      es-errors: 1.3.0
      get-intrinsic: 1.3.0
      has-tostringtag: 1.0.2
      hasown: 2.0.2

  es-shim-unscopables@1.1.0:
    dependencies:
      hasown: 2.0.2

  es-to-primitive@1.3.0:
    dependencies:
      is-callable: 1.2.7
      is-date-object: 1.1.0
      is-symbol: 1.1.1

  es-toolkit@1.42.0: {}

  esbuild@0.25.12:
    optionalDependencies:
      '@esbuild/aix-ppc64': 0.25.12
      '@esbuild/android-arm': 0.25.12
      '@esbuild/android-arm64': 0.25.12
      '@esbuild/android-x64': 0.25.12
      '@esbuild/darwin-arm64': 0.25.12
      '@esbuild/darwin-x64': 0.25.12
      '@esbuild/freebsd-arm64': 0.25.12
      '@esbuild/freebsd-x64': 0.25.12
      '@esbuild/linux-arm': 0.25.12
      '@esbuild/linux-arm64': 0.25.12
      '@esbuild/linux-ia32': 0.25.12
      '@esbuild/linux-loong64': 0.25.12
      '@esbuild/linux-mips64el': 0.25.12
      '@esbuild/linux-ppc64': 0.25.12
      '@esbuild/linux-riscv64': 0.25.12
      '@esbuild/linux-s390x': 0.25.12
      '@esbuild/linux-x64': 0.25.12
      '@esbuild/netbsd-arm64': 0.25.12
      '@esbuild/netbsd-x64': 0.25.12
      '@esbuild/openbsd-arm64': 0.25.12
      '@esbuild/openbsd-x64': 0.25.12
      '@esbuild/openharmony-arm64': 0.25.12
      '@esbuild/sunos-x64': 0.25.12
      '@esbuild/win32-arm64': 0.25.12
      '@esbuild/win32-ia32': 0.25.12
      '@esbuild/win32-x64': 0.25.12

  escalade@3.2.0: {}

  escape-html@1.0.3: {}

  escape-string-regexp@2.0.0: {}

  escape-string-regexp@4.0.0: {}

  eslint-config-prettier@10.1.8(eslint@9.39.1(jiti@2.6.1)):
    dependencies:
      eslint: 9.39.1(jiti@2.6.1)

  eslint-import-resolver-node@0.3.9:
    dependencies:
      debug: 3.2.7
      is-core-module: 2.16.1
      resolve: 1.22.10
    transitivePeerDependencies:
      - supports-color

  eslint-module-utils@2.12.1(@typescript-eslint/parser@8.47.0(eslint@9.39.1(jiti@2.6.1))(typescript@5.9.3))(eslint-import-resolver-node@0.3.9)(eslint@9.39.1(jiti@2.6.1)):
    dependencies:
      debug: 3.2.7
    optionalDependencies:
      '@typescript-eslint/parser': 8.47.0(eslint@9.39.1(jiti@2.6.1))(typescript@5.9.3)
      eslint: 9.39.1(jiti@2.6.1)
      eslint-import-resolver-node: 0.3.9
    transitivePeerDependencies:
      - supports-color

  eslint-plugin-import@2.32.0(@typescript-eslint/parser@8.47.0(eslint@9.39.1(jiti@2.6.1))(typescript@5.9.3))(eslint@9.39.1(jiti@2.6.1)):
    dependencies:
      '@rtsao/scc': 1.1.0
      array-includes: 3.1.9
      array.prototype.findlastindex: 1.2.6
      array.prototype.flat: 1.3.3
      array.prototype.flatmap: 1.3.3
      debug: 3.2.7
      doctrine: 2.1.0
      eslint: 9.39.1(jiti@2.6.1)
      eslint-import-resolver-node: 0.3.9
      eslint-module-utils: 2.12.1(@typescript-eslint/parser@8.47.0(eslint@9.39.1(jiti@2.6.1))(typescript@5.9.3))(eslint-import-resolver-node@0.3.9)(eslint@9.39.1(jiti@2.6.1))
      hasown: 2.0.2
      is-core-module: 2.16.1
      is-glob: 4.0.3
      minimatch: 3.1.2
      object.fromentries: 2.0.8
      object.groupby: 1.0.3
      object.values: 1.2.1
      semver: 6.3.1
      string.prototype.trimend: 1.0.9
      tsconfig-paths: 3.15.0
    optionalDependencies:
      '@typescript-eslint/parser': 8.47.0(eslint@9.39.1(jiti@2.6.1))(typescript@5.9.3)
    transitivePeerDependencies:
      - eslint-import-resolver-typescript
      - eslint-import-resolver-webpack
      - supports-color

  eslint-plugin-react-hooks@5.2.0(eslint@9.39.1(jiti@2.6.1)):
    dependencies:
      eslint: 9.39.1(jiti@2.6.1)

  eslint-plugin-react@7.37.5(eslint@9.39.1(jiti@2.6.1)):
    dependencies:
      array-includes: 3.1.9
      array.prototype.findlast: 1.2.5
      array.prototype.flatmap: 1.3.3
      array.prototype.tosorted: 1.1.4
      doctrine: 2.1.0
      es-iterator-helpers: 1.2.1
      eslint: 9.39.1(jiti@2.6.1)
      estraverse: 5.3.0
      hasown: 2.0.2
      jsx-ast-utils: 3.3.5
      minimatch: 3.1.2
      object.entries: 1.1.9
      object.fromentries: 2.0.8
      object.values: 1.2.1
      prop-types: 15.8.1
      resolve: 2.0.0-next.5
      semver: 6.3.1
      string.prototype.matchall: 4.0.12
      string.prototype.repeat: 1.0.0

  eslint-plugin-unused-imports@4.3.0(@typescript-eslint/eslint-plugin@8.47.0(@typescript-eslint/parser@8.47.0(eslint@9.39.1(jiti@2.6.1))(typescript@5.9.3))(eslint@9.39.1(jiti@2.6.1))(typescript@5.9.3))(eslint@9.39.1(jiti@2.6.1)):
    dependencies:
      eslint: 9.39.1(jiti@2.6.1)
    optionalDependencies:
      '@typescript-eslint/eslint-plugin': 8.47.0(@typescript-eslint/parser@8.47.0(eslint@9.39.1(jiti@2.6.1))(typescript@5.9.3))(eslint@9.39.1(jiti@2.6.1))(typescript@5.9.3)

  eslint-scope@8.4.0:
    dependencies:
      esrecurse: 4.3.0
      estraverse: 5.3.0

  eslint-visitor-keys@3.4.3: {}

  eslint-visitor-keys@4.2.1: {}

  eslint@9.39.1(jiti@2.6.1):
    dependencies:
      '@eslint-community/eslint-utils': 4.9.0(eslint@9.39.1(jiti@2.6.1))
      '@eslint-community/regexpp': 4.12.2
      '@eslint/config-array': 0.21.1
      '@eslint/config-helpers': 0.4.2
      '@eslint/core': 0.17.0
      '@eslint/eslintrc': 3.3.1
      '@eslint/js': 9.39.1
      '@eslint/plugin-kit': 0.4.1
      '@humanfs/node': 0.16.7
      '@humanwhocodes/module-importer': 1.0.1
      '@humanwhocodes/retry': 0.4.3
      '@types/estree': 1.0.8
      ajv: 6.12.6
      chalk: 4.1.2
      cross-spawn: 7.0.6
      debug: 4.4.3
      escape-string-regexp: 4.0.0
      eslint-scope: 8.4.0
      eslint-visitor-keys: 4.2.1
      espree: 10.4.0
      esquery: 1.6.0
      esutils: 2.0.3
      fast-deep-equal: 3.1.3
      file-entry-cache: 8.0.0
      find-up: 5.0.0
      glob-parent: 6.0.2
      ignore: 5.3.2
      imurmurhash: 0.1.4
      is-glob: 4.0.3
      json-stable-stringify-without-jsonify: 1.0.1
      lodash.merge: 4.6.2
      minimatch: 3.1.2
      natural-compare: 1.4.0
      optionator: 0.9.4
    optionalDependencies:
      jiti: 2.6.1
    transitivePeerDependencies:
      - supports-color

  espree@10.4.0:
    dependencies:
      acorn: 8.15.0
      acorn-jsx: 5.3.2(acorn@8.15.0)
      eslint-visitor-keys: 4.2.1

  esquery@1.6.0:
    dependencies:
      estraverse: 5.3.0

  esrecurse@4.3.0:
    dependencies:
      estraverse: 5.3.0

  estraverse@5.3.0: {}

  estree-walker@3.0.3:
    dependencies:
      '@types/estree': 1.0.8

  esutils@2.0.3: {}

  etag@1.8.1: {}

  expect-type@1.2.2: {}

  express@5.1.0:
    dependencies:
      accepts: 2.0.0
      body-parser: 2.2.0
      content-disposition: 1.0.0
      content-type: 1.0.5
      cookie: 0.7.2
      cookie-signature: 1.2.2
      debug: 4.4.1
      encodeurl: 2.0.0
      escape-html: 1.0.3
      etag: 1.8.1
      finalhandler: 2.1.0
      fresh: 2.0.0
      http-errors: 2.0.0
      merge-descriptors: 2.0.0
      mime-types: 3.0.1
      on-finished: 2.4.1
      once: 1.4.0
      parseurl: 1.3.3
      proxy-addr: 2.0.7
      qs: 6.14.0
      range-parser: 1.2.1
      router: 2.2.0
      send: 1.2.0
      serve-static: 2.2.0
      statuses: 2.0.2
      type-is: 2.0.1
      vary: 1.1.2
    transitivePeerDependencies:
      - supports-color

  fast-content-type-parse@3.0.0: {}

  fast-deep-equal@3.1.3: {}

  fast-glob@3.3.3:
    dependencies:
      '@nodelib/fs.stat': 2.0.5
      '@nodelib/fs.walk': 1.2.8
      glob-parent: 5.1.2
      merge2: 1.4.1
      micromatch: 4.0.8

  fast-json-stable-stringify@2.1.0: {}

  fast-levenshtein@2.0.6: {}

  fastq@1.19.1:
    dependencies:
      reusify: 1.1.0

  fdir@6.5.0(picomatch@4.0.3):
    optionalDependencies:
      picomatch: 4.0.3

  file-entry-cache@8.0.0:
    dependencies:
      flat-cache: 4.0.1

  fill-range@7.1.1:
    dependencies:
      to-regex-range: 5.0.1

  finalhandler@2.1.0:
    dependencies:
      debug: 4.4.1
      encodeurl: 2.0.0
      escape-html: 1.0.3
      on-finished: 2.4.1
      parseurl: 1.3.3
      statuses: 2.0.2
    transitivePeerDependencies:
      - supports-color

  find-up@5.0.0:
    dependencies:
      locate-path: 6.0.0
      path-exists: 4.0.0

  flat-cache@4.0.1:
    dependencies:
      flatted: 3.3.3
      keyv: 4.5.4

  flatted@3.3.3: {}

  for-each@0.3.5:
    dependencies:
      is-callable: 1.2.7

  forwarded@0.2.0: {}

  fraction.js@5.3.4: {}

  fresh@2.0.0: {}

  fsevents@2.3.2:
    optional: true

  fsevents@2.3.3:
    optional: true

  function-bind@1.1.2: {}

  function.prototype.name@1.1.8:
    dependencies:
      call-bind: 1.0.8
      call-bound: 1.0.4
      define-properties: 1.2.1
      functions-have-names: 1.2.3
      hasown: 2.0.2
      is-callable: 1.2.7

  functions-have-names@1.2.3: {}

  gensync@1.0.0-beta.2: {}

  get-east-asian-width@1.4.0: {}

  get-intrinsic@1.3.0:
    dependencies:
      call-bind-apply-helpers: 1.0.2
      es-define-property: 1.0.1
      es-errors: 1.3.0
      es-object-atoms: 1.1.1
      function-bind: 1.1.2
      get-proto: 1.0.1
      gopd: 1.2.0
      has-symbols: 1.1.0
      hasown: 2.0.2
      math-intrinsics: 1.1.0

  get-proto@1.0.1:
    dependencies:
      dunder-proto: 1.0.1
      es-object-atoms: 1.1.1

  get-symbol-description@1.1.0:
    dependencies:
      call-bound: 1.0.4
      es-errors: 1.3.0
      get-intrinsic: 1.3.0

  glob-parent@5.1.2:
    dependencies:
      is-glob: 4.0.3

  glob-parent@6.0.2:
    dependencies:
      is-glob: 4.0.3

  globals@14.0.0: {}

  globals@16.5.0: {}

  globalthis@1.0.4:
    dependencies:
      define-properties: 1.2.1
      gopd: 1.2.0

  gopd@1.2.0: {}

  graceful-fs@4.2.11: {}

  graphemer@1.4.0: {}

  happy-dom@18.0.1:
    dependencies:
      '@types/node': 20.19.25
      '@types/whatwg-mimetype': 3.0.2
      whatwg-mimetype: 3.0.0

  has-bigints@1.1.0: {}

  has-flag@4.0.0: {}

  has-property-descriptors@1.0.2:
    dependencies:
      es-define-property: 1.0.1

  has-proto@1.2.0:
    dependencies:
      dunder-proto: 1.0.1

  has-symbols@1.1.0: {}

  has-tostringtag@1.0.2:
    dependencies:
      has-symbols: 1.1.0

  hasown@2.0.2:
    dependencies:
      function-bind: 1.1.2

  http-errors@2.0.0:
    dependencies:
      depd: 2.0.0
      inherits: 2.0.4
      setprototypeof: 1.2.0
      statuses: 2.0.1
      toidentifier: 1.0.1

  iconv-lite@0.6.3:
    dependencies:
      safer-buffer: 2.1.2

  ignore@5.3.2: {}

  ignore@7.0.5: {}

  import-fresh@3.3.1:
    dependencies:
      parent-module: 1.0.1
      resolve-from: 4.0.0

  imurmurhash@0.1.4: {}

  indent-string@4.0.0: {}

  indent-string@5.0.0: {}

  inherits@2.0.4: {}

  ink@6.5.1(@types/react@19.2.6)(react@19.2.0):
    dependencies:
      '@alcalzone/ansi-tokenize': 0.2.2
      ansi-escapes: 7.2.0
      ansi-styles: 6.2.3
      auto-bind: 5.0.1
      chalk: 5.6.2
      cli-boxes: 3.0.0
      cli-cursor: 4.0.0
      cli-truncate: 5.1.1
      code-excerpt: 4.0.0
      es-toolkit: 1.42.0
      indent-string: 5.0.0
      is-in-ci: 2.0.0
      patch-console: 2.0.0
      react: 19.2.0
      react-reconciler: 0.33.0(react@19.2.0)
      signal-exit: 3.0.7
      slice-ansi: 7.1.2
      stack-utils: 2.0.6
      string-width: 8.1.0
      type-fest: 4.41.0
      widest-line: 5.0.0
      wrap-ansi: 9.0.2
      ws: 8.18.3
      yoga-layout: 3.2.1
    optionalDependencies:
      '@types/react': 19.2.6
    transitivePeerDependencies:
      - bufferutil
      - utf-8-validate

  internal-slot@1.1.0:
    dependencies:
      es-errors: 1.3.0
      hasown: 2.0.2
      side-channel: 1.1.0

  ipaddr.js@1.9.1: {}

  is-array-buffer@3.0.5:
    dependencies:
      call-bind: 1.0.8
      call-bound: 1.0.4
      get-intrinsic: 1.3.0

  is-async-function@2.1.1:
    dependencies:
      async-function: 1.0.0
      call-bound: 1.0.4
      get-proto: 1.0.1
      has-tostringtag: 1.0.2
      safe-regex-test: 1.1.0

  is-bigint@1.1.0:
    dependencies:
      has-bigints: 1.1.0

  is-boolean-object@1.2.2:
    dependencies:
      call-bound: 1.0.4
      has-tostringtag: 1.0.2

  is-callable@1.2.7: {}

  is-core-module@2.16.1:
    dependencies:
      hasown: 2.0.2

  is-data-view@1.0.2:
    dependencies:
      call-bound: 1.0.4
      get-intrinsic: 1.3.0
      is-typed-array: 1.1.15

  is-date-object@1.1.0:
    dependencies:
      call-bound: 1.0.4
      has-tostringtag: 1.0.2

  is-docker@3.0.0: {}

  is-extglob@2.1.1: {}

  is-finalizationregistry@1.1.1:
    dependencies:
      call-bound: 1.0.4

  is-fullwidth-code-point@5.1.0:
    dependencies:
      get-east-asian-width: 1.4.0

  is-generator-function@1.1.0:
    dependencies:
      call-bound: 1.0.4
      get-proto: 1.0.1
      has-tostringtag: 1.0.2
      safe-regex-test: 1.1.0

  is-glob@4.0.3:
    dependencies:
      is-extglob: 2.1.1

  is-in-ci@2.0.0: {}

  is-inside-container@1.0.0:
    dependencies:
      is-docker: 3.0.0

  is-map@2.0.3: {}

  is-negative-zero@2.0.3: {}

  is-number-object@1.1.1:
    dependencies:
      call-bound: 1.0.4
      has-tostringtag: 1.0.2

  is-number@7.0.0: {}

  is-promise@4.0.0: {}

  is-regex@1.2.1:
    dependencies:
      call-bound: 1.0.4
      gopd: 1.2.0
      has-tostringtag: 1.0.2
      hasown: 2.0.2

  is-set@2.0.3: {}

  is-shared-array-buffer@1.0.4:
    dependencies:
      call-bound: 1.0.4

  is-string@1.1.1:
    dependencies:
      call-bound: 1.0.4
      has-tostringtag: 1.0.2

  is-symbol@1.1.1:
    dependencies:
      call-bound: 1.0.4
      has-symbols: 1.1.0
      safe-regex-test: 1.1.0

  is-typed-array@1.1.15:
    dependencies:
      which-typed-array: 1.1.19

  is-weakmap@2.0.2: {}

  is-weakref@1.1.1:
    dependencies:
      call-bound: 1.0.4

  is-weakset@2.0.4:
    dependencies:
      call-bound: 1.0.4
      get-intrinsic: 1.3.0

  is-wsl@3.1.0:
    dependencies:
      is-inside-container: 1.0.0

  isarray@2.0.5: {}

  isexe@2.0.0: {}

  iterator.prototype@1.1.5:
    dependencies:
      define-data-property: 1.1.4
      es-object-atoms: 1.1.1
      get-intrinsic: 1.3.0
      get-proto: 1.0.1
      has-symbols: 1.1.0
      set-function-name: 2.0.2

  jiti@2.6.1: {}

  js-tokens@4.0.0: {}

  js-yaml@4.1.1:
    dependencies:
      argparse: 2.0.1

  jsesc@3.1.0: {}

  json-buffer@3.0.1: {}

  json-schema-traverse@0.4.1: {}

  json-stable-stringify-without-jsonify@1.0.1: {}

  json5@1.0.2:
    dependencies:
      minimist: 1.2.8

  json5@2.2.3: {}

  jsx-ast-utils@3.3.5:
    dependencies:
      array-includes: 3.1.9
      array.prototype.flat: 1.3.3
      object.assign: 4.1.7
      object.values: 1.2.1

  keyv@4.5.4:
    dependencies:
      json-buffer: 3.0.1

  lefthook-darwin-arm64@1.13.6:
    optional: true

  lefthook-darwin-x64@1.13.6:
    optional: true

  lefthook-freebsd-arm64@1.13.6:
    optional: true

  lefthook-freebsd-x64@1.13.6:
    optional: true

  lefthook-linux-arm64@1.13.6:
    optional: true

  lefthook-linux-x64@1.13.6:
    optional: true

  lefthook-openbsd-arm64@1.13.6:
    optional: true

  lefthook-openbsd-x64@1.13.6:
    optional: true

  lefthook-windows-arm64@1.13.6:
    optional: true

  lefthook-windows-x64@1.13.6:
    optional: true

  lefthook@1.13.6:
    optionalDependencies:
      lefthook-darwin-arm64: 1.13.6
      lefthook-darwin-x64: 1.13.6
      lefthook-freebsd-arm64: 1.13.6
      lefthook-freebsd-x64: 1.13.6
      lefthook-linux-arm64: 1.13.6
      lefthook-linux-x64: 1.13.6
      lefthook-openbsd-arm64: 1.13.6
      lefthook-openbsd-x64: 1.13.6
      lefthook-windows-arm64: 1.13.6
      lefthook-windows-x64: 1.13.6

  levn@0.4.1:
    dependencies:
      prelude-ls: 1.2.1
      type-check: 0.4.0

  lightningcss-android-arm64@1.30.2:
    optional: true

  lightningcss-darwin-arm64@1.30.2:
    optional: true

  lightningcss-darwin-x64@1.30.2:
    optional: true

  lightningcss-freebsd-x64@1.30.2:
    optional: true

  lightningcss-linux-arm-gnueabihf@1.30.2:
    optional: true

  lightningcss-linux-arm64-gnu@1.30.2:
    optional: true

  lightningcss-linux-arm64-musl@1.30.2:
    optional: true

  lightningcss-linux-x64-gnu@1.30.2:
    optional: true

  lightningcss-linux-x64-musl@1.30.2:
    optional: true

  lightningcss-win32-arm64-msvc@1.30.2:
    optional: true

  lightningcss-win32-x64-msvc@1.30.2:
    optional: true

  lightningcss@1.30.2:
    dependencies:
      detect-libc: 2.1.2
    optionalDependencies:
      lightningcss-android-arm64: 1.30.2
      lightningcss-darwin-arm64: 1.30.2
      lightningcss-darwin-x64: 1.30.2
      lightningcss-freebsd-x64: 1.30.2
      lightningcss-linux-arm-gnueabihf: 1.30.2
      lightningcss-linux-arm64-gnu: 1.30.2
      lightningcss-linux-arm64-musl: 1.30.2
      lightningcss-linux-x64-gnu: 1.30.2
      lightningcss-linux-x64-musl: 1.30.2
      lightningcss-win32-arm64-msvc: 1.30.2
      lightningcss-win32-x64-msvc: 1.30.2

  locate-path@6.0.0:
    dependencies:
      p-locate: 5.0.0

  lodash.merge@4.6.2: {}

  loose-envify@1.4.0:
    dependencies:
      js-tokens: 4.0.0

  lru-cache@5.1.1:
    dependencies:
      yallist: 3.1.1

  lucide-react@0.554.0(react@19.2.0):
    dependencies:
      react: 19.2.0

  lz-string@1.5.0: {}

  magic-string@0.30.21:
    dependencies:
      '@jridgewell/sourcemap-codec': 1.5.5

  math-intrinsics@1.1.0: {}

  media-typer@1.1.0: {}

  merge-descriptors@2.0.0: {}

  merge2@1.4.1: {}

  micromatch@4.0.8:
    dependencies:
      braces: 3.0.3
      picomatch: 2.3.1

  mime-db@1.54.0: {}

  mime-types@3.0.1:
    dependencies:
      mime-db: 1.54.0

  mimic-fn@2.1.0: {}

  min-indent@1.0.1: {}

  mini-svg-data-uri@1.4.4: {}

  minimatch@3.1.2:
    dependencies:
      brace-expansion: 1.1.12

  minimatch@9.0.5:
    dependencies:
      brace-expansion: 2.0.2

  minimist@1.2.8: {}

  mri@1.2.0: {}

  ms@2.1.3: {}

  nanoid@3.3.11: {}

  natural-compare@1.4.0: {}

  negotiator@1.0.0: {}

  node-addon-api@7.1.1: {}

  node-releases@2.0.27: {}

  normalize-range@0.1.2: {}

  object-assign@4.1.1: {}

  object-inspect@1.13.4: {}

  object-keys@1.1.1: {}

  object.assign@4.1.7:
    dependencies:
      call-bind: 1.0.8
      call-bound: 1.0.4
      define-properties: 1.2.1
      es-object-atoms: 1.1.1
      has-symbols: 1.1.0
      object-keys: 1.1.1

  object.entries@1.1.9:
    dependencies:
      call-bind: 1.0.8
      call-bound: 1.0.4
      define-properties: 1.2.1
      es-object-atoms: 1.1.1

  object.fromentries@2.0.8:
    dependencies:
      call-bind: 1.0.8
      define-properties: 1.2.1
      es-abstract: 1.24.0
      es-object-atoms: 1.1.1

  object.groupby@1.0.3:
    dependencies:
      call-bind: 1.0.8
      define-properties: 1.2.1
      es-abstract: 1.24.0

  object.values@1.2.1:
    dependencies:
      call-bind: 1.0.8
      call-bound: 1.0.4
      define-properties: 1.2.1
      es-object-atoms: 1.1.1

  on-finished@2.4.1:
    dependencies:
      ee-first: 1.1.1

  once@1.4.0:
    dependencies:
      wrappy: 1.0.2

  onetime@5.1.2:
    dependencies:
      mimic-fn: 2.1.0

  open@10.2.0:
    dependencies:
      default-browser: 5.2.1
      define-lazy-prop: 3.0.0
      is-inside-container: 1.0.0
      wsl-utils: 0.1.0

  optionator@0.9.4:
    dependencies:
      deep-is: 0.1.4
      fast-levenshtein: 2.0.6
      levn: 0.4.1
      prelude-ls: 1.2.1
      type-check: 0.4.0
      word-wrap: 1.2.5

  own-keys@1.0.1:
    dependencies:
      get-intrinsic: 1.3.0
      object-keys: 1.1.1
      safe-push-apply: 1.0.0

  oxc-parser@0.97.0:
    dependencies:
      '@oxc-project/types': 0.97.0
    optionalDependencies:
      '@oxc-parser/binding-android-arm64': 0.97.0
      '@oxc-parser/binding-darwin-arm64': 0.97.0
      '@oxc-parser/binding-darwin-x64': 0.97.0
      '@oxc-parser/binding-freebsd-x64': 0.97.0
      '@oxc-parser/binding-linux-arm-gnueabihf': 0.97.0
      '@oxc-parser/binding-linux-arm-musleabihf': 0.97.0
      '@oxc-parser/binding-linux-arm64-gnu': 0.97.0
      '@oxc-parser/binding-linux-arm64-musl': 0.97.0
      '@oxc-parser/binding-linux-riscv64-gnu': 0.97.0
      '@oxc-parser/binding-linux-s390x-gnu': 0.97.0
      '@oxc-parser/binding-linux-x64-gnu': 0.97.0
      '@oxc-parser/binding-linux-x64-musl': 0.97.0
      '@oxc-parser/binding-wasm32-wasi': 0.97.0
      '@oxc-parser/binding-win32-arm64-msvc': 0.97.0
      '@oxc-parser/binding-win32-x64-msvc': 0.97.0

  p-limit@3.1.0:
    dependencies:
      yocto-queue: 0.1.0

  p-locate@5.0.0:
    dependencies:
      p-limit: 3.1.0

  parent-module@1.0.1:
    dependencies:
      callsites: 3.1.0

  parseurl@1.3.3: {}

  patch-console@2.0.0: {}

  path-exists@4.0.0: {}

  path-key@3.1.1: {}

  path-parse@1.0.7: {}

  path-to-regexp@8.2.0: {}

  pathe@2.0.3: {}

  picocolors@1.1.1: {}

  picomatch@2.3.1: {}

  picomatch@4.0.3: {}

  playwright-core@1.56.1: {}

  playwright@1.56.1:
    dependencies:
      playwright-core: 1.56.1
    optionalDependencies:
      fsevents: 2.3.2

  possible-typed-array-names@1.1.0: {}

  postcss-selector-parser@6.0.10:
    dependencies:
      cssesc: 3.0.0
      util-deprecate: 1.0.2

  postcss-value-parser@4.2.0: {}

  postcss@8.5.6:
    dependencies:
      nanoid: 3.3.11
      picocolors: 1.1.1
      source-map-js: 1.2.1

  prelude-ls@1.2.1: {}

  prettier@3.6.2: {}

  pretty-format@27.5.1:
    dependencies:
      ansi-regex: 5.0.1
      ansi-styles: 5.2.0
      react-is: 17.0.2

  prism-react-renderer@2.4.1(react@19.2.0):
    dependencies:
      '@types/prismjs': 1.26.5
      clsx: 2.1.1
      react: 19.2.0

  prismjs@1.30.0: {}

  prop-types@15.8.1:
    dependencies:
      loose-envify: 1.4.0
      object-assign: 4.1.1
      react-is: 16.13.1

  proxy-addr@2.0.7:
    dependencies:
      forwarded: 0.2.0
      ipaddr.js: 1.9.1

  punycode@2.3.1: {}

  qs@6.14.0:
    dependencies:
      side-channel: 1.1.0

  queue-microtask@1.2.3: {}

  range-parser@1.2.1: {}

  raw-body@3.0.0:
    dependencies:
      bytes: 3.1.2
      http-errors: 2.0.0
      iconv-lite: 0.6.3
      unpipe: 1.0.0

  react-dom@19.2.0(react@19.2.0):
    dependencies:
      react: 19.2.0
      scheduler: 0.27.0

  react-hotkeys-hook@5.2.1(react-dom@19.2.0(react@19.2.0))(react@19.2.0):
    dependencies:
      react: 19.2.0
      react-dom: 19.2.0(react@19.2.0)

  react-is@16.13.1: {}

  react-is@17.0.2: {}

  react-reconciler@0.33.0(react@19.2.0):
    dependencies:
      react: 19.2.0
      scheduler: 0.27.0

  react-refresh@0.17.0: {}

  react@19.2.0: {}

  redent@3.0.0:
    dependencies:
      indent-string: 4.0.0
      strip-indent: 3.0.0

  reflect.getprototypeof@1.0.10:
    dependencies:
      call-bind: 1.0.8
      define-properties: 1.2.1
      es-abstract: 1.24.0
      es-errors: 1.3.0
      es-object-atoms: 1.1.1
      get-intrinsic: 1.3.0
      get-proto: 1.0.1
      which-builtin-type: 1.2.1

  regexp.prototype.flags@1.5.4:
    dependencies:
      call-bind: 1.0.8
      define-properties: 1.2.1
      es-errors: 1.3.0
      get-proto: 1.0.1
      gopd: 1.2.0
      set-function-name: 2.0.2

  resolve-from@4.0.0: {}

  resolve@1.22.10:
    dependencies:
      is-core-module: 2.16.1
      path-parse: 1.0.7
      supports-preserve-symlinks-flag: 1.0.0

  resolve@2.0.0-next.5:
    dependencies:
      is-core-module: 2.16.1
      path-parse: 1.0.7
      supports-preserve-symlinks-flag: 1.0.0

  restore-cursor@4.0.0:
    dependencies:
      onetime: 5.1.2
      signal-exit: 3.0.7

  reusify@1.1.0: {}

  rollup@4.53.3:
    dependencies:
      '@types/estree': 1.0.8
    optionalDependencies:
      '@rollup/rollup-android-arm-eabi': 4.53.3
      '@rollup/rollup-android-arm64': 4.53.3
      '@rollup/rollup-darwin-arm64': 4.53.3
      '@rollup/rollup-darwin-x64': 4.53.3
      '@rollup/rollup-freebsd-arm64': 4.53.3
      '@rollup/rollup-freebsd-x64': 4.53.3
      '@rollup/rollup-linux-arm-gnueabihf': 4.53.3
      '@rollup/rollup-linux-arm-musleabihf': 4.53.3
      '@rollup/rollup-linux-arm64-gnu': 4.53.3
      '@rollup/rollup-linux-arm64-musl': 4.53.3
      '@rollup/rollup-linux-loong64-gnu': 4.53.3
      '@rollup/rollup-linux-ppc64-gnu': 4.53.3
      '@rollup/rollup-linux-riscv64-gnu': 4.53.3
      '@rollup/rollup-linux-riscv64-musl': 4.53.3
      '@rollup/rollup-linux-s390x-gnu': 4.53.3
      '@rollup/rollup-linux-x64-gnu': 4.53.3
      '@rollup/rollup-linux-x64-musl': 4.53.3
      '@rollup/rollup-openharmony-arm64': 4.53.3
      '@rollup/rollup-win32-arm64-msvc': 4.53.3
      '@rollup/rollup-win32-ia32-msvc': 4.53.3
      '@rollup/rollup-win32-x64-gnu': 4.53.3
      '@rollup/rollup-win32-x64-msvc': 4.53.3
      fsevents: 2.3.3

  router@2.2.0:
    dependencies:
      debug: 4.4.1
      depd: 2.0.0
      is-promise: 4.0.0
      parseurl: 1.3.3
      path-to-regexp: 8.2.0
    transitivePeerDependencies:
      - supports-color

  run-applescript@7.0.0: {}

  run-parallel@1.2.0:
    dependencies:
      queue-microtask: 1.2.3

  safe-array-concat@1.1.3:
    dependencies:
      call-bind: 1.0.8
      call-bound: 1.0.4
      get-intrinsic: 1.3.0
      has-symbols: 1.1.0
      isarray: 2.0.5

  safe-buffer@5.2.1: {}

  safe-push-apply@1.0.0:
    dependencies:
      es-errors: 1.3.0
      isarray: 2.0.5

  safe-regex-test@1.1.0:
    dependencies:
      call-bound: 1.0.4
      es-errors: 1.3.0
      is-regex: 1.2.1

  safer-buffer@2.1.2: {}

  scheduler@0.27.0: {}

  semver@6.3.1: {}

  semver@7.7.3: {}

  send@1.2.0:
    dependencies:
      debug: 4.4.1
      encodeurl: 2.0.0
      escape-html: 1.0.3
      etag: 1.8.1
      fresh: 2.0.0
      http-errors: 2.0.0
      mime-types: 3.0.1
      ms: 2.1.3
      on-finished: 2.4.1
      range-parser: 1.2.1
      statuses: 2.0.2
    transitivePeerDependencies:
      - supports-color

  serve-static@2.2.0:
    dependencies:
      encodeurl: 2.0.0
      escape-html: 1.0.3
      parseurl: 1.3.3
      send: 1.2.0
    transitivePeerDependencies:
      - supports-color

  set-function-length@1.2.2:
    dependencies:
      define-data-property: 1.1.4
      es-errors: 1.3.0
      function-bind: 1.1.2
      get-intrinsic: 1.3.0
      gopd: 1.2.0
      has-property-descriptors: 1.0.2

  set-function-name@2.0.2:
    dependencies:
      define-data-property: 1.1.4
      es-errors: 1.3.0
      functions-have-names: 1.2.3
      has-property-descriptors: 1.0.2

  set-proto@1.0.0:
    dependencies:
      dunder-proto: 1.0.1
      es-errors: 1.3.0
      es-object-atoms: 1.1.1

  setprototypeof@1.2.0: {}

  shebang-command@2.0.0:
    dependencies:
      shebang-regex: 3.0.0

  shebang-regex@3.0.0: {}

  side-channel-list@1.0.0:
    dependencies:
      es-errors: 1.3.0
      object-inspect: 1.13.4

  side-channel-map@1.0.1:
    dependencies:
      call-bound: 1.0.4
      es-errors: 1.3.0
      get-intrinsic: 1.3.0
      object-inspect: 1.13.4

  side-channel-weakmap@1.0.2:
    dependencies:
      call-bound: 1.0.4
      es-errors: 1.3.0
      get-intrinsic: 1.3.0
      object-inspect: 1.13.4
      side-channel-map: 1.0.1

  side-channel@1.1.0:
    dependencies:
      es-errors: 1.3.0
      object-inspect: 1.13.4
      side-channel-list: 1.0.0
      side-channel-map: 1.0.1
      side-channel-weakmap: 1.0.2

  siginfo@2.0.0: {}

  signal-exit@3.0.7: {}

  simple-git@3.30.0:
    dependencies:
      '@kwsites/file-exists': 1.1.1
      '@kwsites/promise-deferred': 1.1.1
      debug: 4.4.3
    transitivePeerDependencies:
      - supports-color

  slice-ansi@7.1.2:
    dependencies:
      ansi-styles: 6.2.3
      is-fullwidth-code-point: 5.1.0

  source-map-js@1.2.1: {}

  stack-utils@2.0.6:
    dependencies:
      escape-string-regexp: 2.0.0

  stackback@0.0.2: {}

  statuses@2.0.1: {}

  statuses@2.0.2: {}

  std-env@3.10.0: {}

  stop-iteration-iterator@1.1.0:
    dependencies:
      es-errors: 1.3.0
      internal-slot: 1.1.0

  string-width@7.2.0:
    dependencies:
      emoji-regex: 10.6.0
      get-east-asian-width: 1.4.0
      strip-ansi: 7.1.2

  string-width@8.1.0:
    dependencies:
      get-east-asian-width: 1.4.0
      strip-ansi: 7.1.2

  string.prototype.matchall@4.0.12:
    dependencies:
      call-bind: 1.0.8
      call-bound: 1.0.4
      define-properties: 1.2.1
      es-abstract: 1.24.0
      es-errors: 1.3.0
      es-object-atoms: 1.1.1
      get-intrinsic: 1.3.0
      gopd: 1.2.0
      has-symbols: 1.1.0
      internal-slot: 1.1.0
      regexp.prototype.flags: 1.5.4
      set-function-name: 2.0.2
      side-channel: 1.1.0

  string.prototype.repeat@1.0.0:
    dependencies:
      define-properties: 1.2.1
      es-abstract: 1.24.0

  string.prototype.trim@1.2.10:
    dependencies:
      call-bind: 1.0.8
      call-bound: 1.0.4
      define-data-property: 1.1.4
      define-properties: 1.2.1
      es-abstract: 1.24.0
      es-object-atoms: 1.1.1
      has-property-descriptors: 1.0.2

  string.prototype.trimend@1.0.9:
    dependencies:
      call-bind: 1.0.8
      call-bound: 1.0.4
      define-properties: 1.2.1
      es-object-atoms: 1.1.1

  string.prototype.trimstart@1.0.8:
    dependencies:
      call-bind: 1.0.8
      define-properties: 1.2.1
      es-object-atoms: 1.1.1

  strip-ansi@7.1.2:
    dependencies:
      ansi-regex: 6.2.2

  strip-bom@3.0.0: {}

  strip-indent@3.0.0:
    dependencies:
      min-indent: 1.0.1

  strip-json-comments@3.1.1: {}

  supports-color@7.2.0:
    dependencies:
      has-flag: 4.0.0

  supports-preserve-symlinks-flag@1.0.0: {}

  tailwindcss@4.1.17: {}

  tapable@2.3.0: {}

  tinybench@2.9.0: {}

  tinyexec@0.3.2: {}

  tinyglobby@0.2.15:
    dependencies:
      fdir: 6.5.0(picomatch@4.0.3)
      picomatch: 4.0.3

  tinyrainbow@3.0.3: {}

  to-regex-range@5.0.1:
    dependencies:
      is-number: 7.0.0

  toidentifier@1.0.1: {}

  ts-api-utils@2.1.0(typescript@5.9.3):
    dependencies:
      typescript: 5.9.3

  tsconfig-paths@3.15.0:
    dependencies:
      '@types/json5': 0.0.29
      json5: 1.0.2
      minimist: 1.2.8
      strip-bom: 3.0.0

  tslib@2.8.1:
    optional: true

  type-check@0.4.0:
    dependencies:
      prelude-ls: 1.2.1

  type-fest@4.41.0: {}

  type-is@2.0.1:
    dependencies:
      content-type: 1.0.5
      media-typer: 1.1.0
      mime-types: 3.0.1

  typed-array-buffer@1.0.3:
    dependencies:
      call-bound: 1.0.4
      es-errors: 1.3.0
      is-typed-array: 1.1.15

  typed-array-byte-length@1.0.3:
    dependencies:
      call-bind: 1.0.8
      for-each: 0.3.5
      gopd: 1.2.0
      has-proto: 1.2.0
      is-typed-array: 1.1.15

  typed-array-byte-offset@1.0.4:
    dependencies:
      available-typed-arrays: 1.0.7
      call-bind: 1.0.8
      for-each: 0.3.5
      gopd: 1.2.0
      has-proto: 1.2.0
      is-typed-array: 1.1.15
      reflect.getprototypeof: 1.0.10

  typed-array-length@1.0.7:
    dependencies:
      call-bind: 1.0.8
      for-each: 0.3.5
      gopd: 1.2.0
      is-typed-array: 1.1.15
      possible-typed-array-names: 1.1.0
      reflect.getprototypeof: 1.0.10

  typescript@5.9.3: {}

  unbox-primitive@1.1.0:
    dependencies:
      call-bound: 1.0.4
      has-bigints: 1.1.0
      has-symbols: 1.1.0
      which-boxed-primitive: 1.1.1

  undici-types@6.21.0: {}

  undici-types@7.16.0: {}

  undici@7.16.0: {}

  universal-user-agent@7.0.3: {}

  unpipe@1.0.0: {}

  update-browserslist-db@1.1.4(browserslist@4.28.0):
    dependencies:
      browserslist: 4.28.0
      escalade: 3.2.0
      picocolors: 1.1.1

  uri-js@4.4.1:
    dependencies:
      punycode: 2.3.1

  util-deprecate@1.0.2: {}

  vary@1.1.2: {}

  vite@7.2.2(@types/node@24.10.1)(jiti@2.6.1)(lightningcss@1.30.2):
    dependencies:
      esbuild: 0.25.12
      fdir: 6.5.0(picomatch@4.0.3)
      picomatch: 4.0.3
      postcss: 8.5.6
      rollup: 4.53.3
      tinyglobby: 0.2.15
    optionalDependencies:
      '@types/node': 24.10.1
      fsevents: 2.3.3
      jiti: 2.6.1
      lightningcss: 1.30.2

  vitest@4.0.10(@types/node@24.10.1)(happy-dom@18.0.1)(jiti@2.6.1)(lightningcss@1.30.2):
    dependencies:
      '@vitest/expect': 4.0.10
      '@vitest/mocker': 4.0.10(vite@7.2.2(@types/node@24.10.1)(jiti@2.6.1)(lightningcss@1.30.2))
      '@vitest/pretty-format': 4.0.10
      '@vitest/runner': 4.0.10
      '@vitest/snapshot': 4.0.10
      '@vitest/spy': 4.0.10
      '@vitest/utils': 4.0.10
      debug: 4.4.3
      es-module-lexer: 1.7.0
      expect-type: 1.2.2
      magic-string: 0.30.21
      pathe: 2.0.3
      picomatch: 4.0.3
      std-env: 3.10.0
      tinybench: 2.9.0
      tinyexec: 0.3.2
      tinyglobby: 0.2.15
      tinyrainbow: 3.0.3
      vite: 7.2.2(@types/node@24.10.1)(jiti@2.6.1)(lightningcss@1.30.2)
      why-is-node-running: 2.3.0
    optionalDependencies:
      '@types/node': 24.10.1
      happy-dom: 18.0.1
    transitivePeerDependencies:
      - jiti
      - less
      - lightningcss
      - msw
      - sass
      - sass-embedded
      - stylus
      - sugarss
      - supports-color
      - terser
      - tsx
      - yaml

  whatwg-mimetype@3.0.0: {}

  which-boxed-primitive@1.1.1:
    dependencies:
      is-bigint: 1.1.0
      is-boolean-object: 1.2.2
      is-number-object: 1.1.1
      is-string: 1.1.1
      is-symbol: 1.1.1

  which-builtin-type@1.2.1:
    dependencies:
      call-bound: 1.0.4
      function.prototype.name: 1.1.8
      has-tostringtag: 1.0.2
      is-async-function: 2.1.1
      is-date-object: 1.1.0
      is-finalizationregistry: 1.1.1
      is-generator-function: 1.1.0
      is-regex: 1.2.1
      is-weakref: 1.1.1
      isarray: 2.0.5
      which-boxed-primitive: 1.1.1
      which-collection: 1.0.2
      which-typed-array: 1.1.19

  which-collection@1.0.2:
    dependencies:
      is-map: 2.0.3
      is-set: 2.0.3
      is-weakmap: 2.0.2
      is-weakset: 2.0.4

  which-typed-array@1.1.19:
    dependencies:
      available-typed-arrays: 1.0.7
      call-bind: 1.0.8
      call-bound: 1.0.4
      for-each: 0.3.5
      get-proto: 1.0.1
      gopd: 1.2.0
      has-tostringtag: 1.0.2

  which@2.0.2:
    dependencies:
      isexe: 2.0.0

  why-is-node-running@2.3.0:
    dependencies:
      siginfo: 2.0.0
      stackback: 0.0.2

  widest-line@5.0.0:
    dependencies:
      string-width: 7.2.0

  word-wrap@1.2.5: {}

  wrap-ansi@9.0.2:
    dependencies:
      ansi-styles: 6.2.3
      string-width: 7.2.0
      strip-ansi: 7.1.2

  wrappy@1.0.2: {}

  ws@8.18.3: {}

  wsl-utils@0.1.0:
    dependencies:
      is-wsl: 3.1.0

  yallist@3.1.1: {}

  yocto-queue@0.1.0: {}

  yoga-layout@3.2.1: {}<|MERGE_RESOLUTION|>--- conflicted
+++ resolved
@@ -77,14 +77,10 @@
         version: 14.6.1(@testing-library/dom@10.4.1)
       '@tsconfig/strictest':
         specifier: ^2.0.5
-<<<<<<< HEAD
-        version: 2.0.7
+        version: 2.0.8
       '@types/diff':
         specifier: ^8.0.0
         version: 8.0.0
-=======
-        version: 2.0.8
->>>>>>> bc1550be
       '@types/express':
         specifier: ^5.0.3
         version: 5.0.5
