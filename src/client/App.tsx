--- conflicted
+++ resolved
@@ -322,22 +322,6 @@
                 <Settings size={18} />
               </button>
             </div>
-<<<<<<< HEAD
-=======
-            <Checkbox
-              checked={ignoreWhitespace}
-              onChange={setIgnoreWhitespace}
-              label="Ignore Whitespace"
-              title={ignoreWhitespace ? 'Show whitespace changes' : 'Ignore whitespace changes'}
-            />
-            {/* File Watch Reload Button */}
-            <ReloadButton
-              shouldReload={shouldReload}
-              isReloading={watchState.isReloading}
-              onReload={reload}
-              changeType={watchState.lastChangeType}
-            />
->>>>>>> 01d02c34
           </div>
           <div
             className={`border-r border-github-border ${!isDragging ? '!transition-all !duration-300 !ease-in-out' : ''}`}
@@ -379,6 +363,13 @@
                 onChange={setIgnoreWhitespace}
                 label="Ignore Whitespace"
                 title={ignoreWhitespace ? 'Show whitespace changes' : 'Ignore whitespace changes'}
+              />
+              {/* File Watch Reload Button */}
+              <ReloadButton
+                shouldReload={shouldReload}
+                isReloading={watchState.isReloading}
+                onReload={reload}
+                changeType={watchState.lastChangeType}
               />
             </div>
             <div className="flex items-center gap-4 text-sm text-github-text-secondary">
