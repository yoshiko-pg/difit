import { Columns, AlignLeft, Settings, PanelLeftClose, PanelLeft } from 'lucide-react';
import { useState, useEffect, useCallback, useRef } from 'react';

import { type DiffResponse, type LineNumber, type Comment } from '../types/diff';

import { Checkbox } from './components/Checkbox';
import { CommentsDropdown } from './components/CommentsDropdown';
import { CommentsListModal } from './components/CommentsListModal';
import { DiffViewer } from './components/DiffViewer';
import { FileList } from './components/FileList';
import { GitHubIcon } from './components/GitHubIcon';
import { HelpModal } from './components/HelpModal';
import { Logo } from './components/Logo';
import { ReloadButton } from './components/ReloadButton';
import { SettingsModal } from './components/SettingsModal';
import { SparkleAnimation } from './components/SparkleAnimation';
import { WordHighlightProvider } from './contexts/WordHighlightContext';
import { useAppearanceSettings } from './hooks/useAppearanceSettings';
import { useFileWatch } from './hooks/useFileWatch';
import { useKeyboardNavigation } from './hooks/useKeyboardNavigation';
import { useLocalComments } from './hooks/useLocalComments';
import { getFileElementId } from './utils/domUtils';
import { findCommentPosition } from './utils/navigation/positionHelpers';

function App() {
  const [diffData, setDiffData] = useState<DiffResponse | null>(null);
  const [reviewedFiles, setReviewedFiles] = useState<Set<string>>(new Set());
  const [diffMode, setDiffMode] = useState<'side-by-side' | 'inline'>('side-by-side');
  const [ignoreWhitespace, setIgnoreWhitespace] = useState(true);
  const [loading, setLoading] = useState(true);
  const [error, setError] = useState<string | null>(null);
  const [isCopiedAll, setIsCopiedAll] = useState(false);
  const [sidebarWidth, setSidebarWidth] = useState(320); // 320px default width
  const [isSettingsOpen, setIsSettingsOpen] = useState(false);
  const [isFileTreeOpen, setIsFileTreeOpen] = useState(true);
  const [isDragging, setIsDragging] = useState(false);
  const [showSparkles, setShowSparkles] = useState(false);
  const [hasTriggeredSparkles, setHasTriggeredSparkles] = useState(false);
  const [isCommentsListOpen, setIsCommentsListOpen] = useState(false);

  const { settings, updateSettings } = useAppearanceSettings();

  const {
    comments,
    addComment,
    removeComment,
    updateComment,
    clearAllComments,
    generatePrompt,
    generateAllCommentsPrompt,
  } = useLocalComments(diffData?.commit);

  const toggleFileReviewed = (filePath: string) => {
    setReviewedFiles((prev) => {
      const newSet = new Set(prev);
      const wasReviewed = newSet.has(filePath);

      if (wasReviewed) {
        newSet.delete(filePath);
      } else {
        newSet.add(filePath);
        // When marking as reviewed (closing file), scroll to the file header
        setTimeout(() => {
          const element = document.getElementById(getFileElementId(filePath));
          if (element) {
            element.scrollIntoView({ behavior: 'instant', block: 'start' });
          }
        }, 100);
      }
      return newSet;
    });
  };

  // State to trigger comment creation from keyboard
  const [commentTrigger, setCommentTrigger] = useState<{
    fileIndex: number;
    chunkIndex: number;
    lineIndex: number;
  } | null>(null);

  // File watch for reload functionality - initialize with callback
  const { shouldReload, reload, watchState } = useFileWatch(async () => {
    await fetchDiffData();
  });

  const { cursor, isHelpOpen, setIsHelpOpen, setCursorPosition } = useKeyboardNavigation({
    files: diffData?.files || [],
    comments,
    viewMode: diffMode,
    reviewedFiles,
    onToggleReviewed: toggleFileReviewed,
    onCreateComment: () => {
      if (cursor) {
        setCommentTrigger({
          fileIndex: cursor.fileIndex,
          chunkIndex: cursor.chunkIndex,
          lineIndex: cursor.lineIndex,
        });
      }
    },
    onCopyAllComments: () => {
      if (comments.length > 0) {
        void handleCopyAllComments();
      }
    },
    onDeleteAllComments: () => {
      if (comments.length > 0 && confirm('Delete all comments?')) {
        clearAllComments();
      }
    },
    onShowCommentsList: () => {
      setIsCommentsListOpen(true);
    },
  });

  const handleMouseDown = (e: React.MouseEvent) => {
    e.preventDefault();
    setIsDragging(true);
    const startX = e.clientX;
    const startWidth = sidebarWidth;

    const handleMouseMove = (e: MouseEvent) => {
      const newWidth = Math.max(200, Math.min(600, startWidth + (e.clientX - startX)));
      setSidebarWidth(newWidth);
    };

    const handleMouseUp = () => {
      setIsDragging(false);
      document.removeEventListener('mousemove', handleMouseMove);
      document.removeEventListener('mouseup', handleMouseUp);
    };

    document.addEventListener('mousemove', handleMouseMove);
    document.addEventListener('mouseup', handleMouseUp);
  };

  // Check if file is a lock file that should be collapsed by default
  const isLockFile = (filePath: string): boolean => {
    const lockFiles = [
      'pnpm-lock.yaml',
      'package-lock.json',
      'yarn.lock',
      'Cargo.lock',
      'Gemfile.lock',
      'composer.lock',
      'Pipfile.lock',
      'poetry.lock',
      'go.sum',
      'mix.lock',
    ];
    const fileName = filePath.split('/').pop() || '';
    return lockFiles.includes(fileName);
  };

  const fetchDiffData = useCallback(async () => {
    try {
      const response = await fetch(`/api/diff?ignoreWhitespace=${ignoreWhitespace}`);
      if (!response.ok) throw new Error('Failed to fetch diff data');
      const data = (await response.json()) as DiffResponse;
      setDiffData(data);

      // Set diff mode from server response if provided
      if (data.mode) {
        setDiffMode(data.mode as 'side-by-side' | 'inline');
      }

      // Auto-collapse lock files
      const lockFilesToCollapse = data.files
        .filter((file) => isLockFile(file.path))
        .map((file) => file.path);

      if (lockFilesToCollapse.length > 0) {
        setReviewedFiles((prev) => new Set([...prev, ...lockFilesToCollapse]));
      }
    } catch (err) {
      setError(err instanceof Error ? err.message : 'Unknown error');
    } finally {
      setLoading(false);
    }
  }, [ignoreWhitespace]);

  useEffect(() => {
    void fetchDiffData();
  }, [fetchDiffData]);

  // Clear comments on initial load if requested via CLI flag
  const hasCleanedRef = useRef(false);
  useEffect(() => {
    if (diffData?.clearComments && !hasCleanedRef.current) {
      hasCleanedRef.current = true;
      clearAllComments();
      console.log('✅ All existing comments cleared as requested via --clean flag');
    }
  }, [diffData?.clearComments, clearAllComments]);

  // Trigger sparkle animation when all files are viewed
  useEffect(() => {
    if (diffData) {
      // Reset the trigger flag when not all files are viewed
      if (reviewedFiles.size < diffData.files.length) {
        setHasTriggeredSparkles(false);
      }
      // Show sparkles when all files are viewed and not already triggered
      else if (reviewedFiles.size === diffData.files.length && !hasTriggeredSparkles) {
        setShowSparkles(true);
        setHasTriggeredSparkles(true);
        // Hide sparkles after animation completes
        setTimeout(() => {
          setShowSparkles(false);
        }, 1000);
      }
    }
  }, [reviewedFiles.size, diffData, hasTriggeredSparkles]);

  // Send comments to server whenever they change and before page unload
  useEffect(() => {
    // Sync comments whenever they change
    if (comments.length > 0) {
      const data = JSON.stringify({ comments });
      fetch('/api/comments', {
        method: 'POST',
        headers: { 'Content-Type': 'application/json' },
        body: data,
      }).catch((error) => {
        console.error('Failed to sync comments:', error);
      });
    }

    // Also handle page unload
    const sendCommentsBeforeUnload = () => {
      if (comments.length > 0) {
        // Use sendBeacon for reliable delivery during page unload
        const data = JSON.stringify({ comments });
        navigator.sendBeacon('/api/comments', data);
      }
    };

    window.addEventListener('beforeunload', sendCommentsBeforeUnload);

    return () => {
      window.removeEventListener('beforeunload', sendCommentsBeforeUnload);
    };
  }, [comments]);

  // Establish SSE connection for tab close detection
  useEffect(() => {
    const eventSource = new EventSource('/api/heartbeat');

    eventSource.onopen = () => {
      console.log('Connected to server heartbeat');
    };

    eventSource.onerror = () => {
      console.log('Server connection lost');
      eventSource.close();
    };

    // Cleanup on unmount
    return () => {
      eventSource.close();
    };
  }, []);

  const handleAddComment = (
    file: string,
    line: LineNumber,
    body: string,
    codeContent?: string
  ): Promise<void> => {
    addComment(file, line, body, codeContent);
    return Promise.resolve();
  };

  const handleCopyAllComments = async () => {
    try {
      const prompt = generateAllCommentsPrompt();
      await navigator.clipboard.writeText(prompt);
      setIsCopiedAll(true);
      setTimeout(() => setIsCopiedAll(false), 2000);
    } catch (error) {
      console.error('Failed to copy all comments prompt:', error);
    }
  };

  const handleNavigateToComment = (comment: Comment) => {
    if (!diffData) return;

    const position = findCommentPosition(comment, diffData.files);
    if (position) {
      setCursorPosition(position);
    }
  };

  if (loading) {
    return (
      <div className="flex items-center justify-center h-screen bg-github-bg-primary">
        <div className="text-github-text-secondary text-base">Loading diff...</div>
      </div>
    );
  }

  if (error) {
    return (
      <div className="flex flex-col items-center justify-center h-screen bg-github-bg-primary text-center gap-2">
        <h2 className="text-github-danger text-2xl mb-2">Error</h2>
        <p className="text-github-text-secondary text-base">{error}</p>
      </div>
    );
  }

  if (!diffData) {
    return (
      <div className="flex flex-col items-center justify-center h-screen bg-github-bg-primary text-center gap-2">
        <h2 className="text-github-danger text-2xl mb-2">No data</h2>
        <p className="text-github-text-secondary text-base">No diff data available</p>
      </div>
    );
  }

  return (
    <WordHighlightProvider>
      <div className="h-screen flex flex-col">
        <header className="bg-github-bg-secondary border-b border-github-border flex items-center">
          <div
            className={`px-4 py-3 flex items-center justify-between gap-4 ${!isDragging ? '!transition-all !duration-300 !ease-in-out' : ''}`}
            style={{
              width: isFileTreeOpen ? `${sidebarWidth}px` : 'auto',
              minWidth: isFileTreeOpen ? '200px' : 'auto',
              maxWidth: isFileTreeOpen ? '600px' : 'auto',
            }}
          >
            <h1>
              <Logo style={{ height: '18px', color: 'var(--color-github-text-secondary)' }} />
            </h1>
            <div className="flex items-center gap-1">
              <button
                onClick={() => setIsFileTreeOpen(!isFileTreeOpen)}
                className="p-2 text-github-text-secondary hover:text-github-text-primary hover:bg-github-bg-tertiary rounded transition-colors"
                title={isFileTreeOpen ? 'Collapse file tree' : 'Expand file tree'}
                aria-expanded={isFileTreeOpen}
                aria-controls="file-tree-panel"
                aria-label="Toggle file tree panel"
              >
                {isFileTreeOpen ?
                  <PanelLeftClose size={18} />
                : <PanelLeft size={18} />}
              </button>
              <button
                onClick={() => setIsSettingsOpen(true)}
                className="p-2 text-github-text-secondary hover:text-github-text-primary hover:bg-github-bg-tertiary rounded transition-colors"
                title="Appearance Settings"
              >
                <Settings size={18} />
              </button>
            </div>
          </div>
<<<<<<< HEAD
          <div className="flex items-center gap-4 text-sm text-github-text-secondary">
            {comments.length > 0 && (
              <CommentsDropdown
                commentsCount={comments.length}
                isCopiedAll={isCopiedAll}
                onCopyAll={handleCopyAllComments}
                onDeleteAll={clearAllComments}
                onViewAll={() => setIsCommentsListOpen(true)}
              />
            )}
            <div className="flex flex-col gap-1 items-center">
              <div className="text-xs relative">
                {reviewedFiles.size === diffData.files.length ?
                  'All diffs difit-ed!'
                : `${reviewedFiles.size} / ${diffData.files.length} files viewed`}
                <SparkleAnimation isActive={showSparkles} />
=======
          <div
            className={`border-r border-github-border ${!isDragging ? '!transition-all !duration-300 !ease-in-out' : ''}`}
            style={{
              width: isFileTreeOpen ? '4px' : '0px',
              height: 'calc(100% - 16px)',
              margin: '8px 0',
              transform: 'translateX(-2px)',
            }}
          />
          <div className="flex-1 px-4 py-3 flex items-center justify-between gap-4">
            <div className="flex items-center gap-3">
              <div className="flex bg-github-bg-tertiary border border-github-border rounded-md p-1">
                <button
                  onClick={() => setDiffMode('side-by-side')}
                  className={`px-3 py-1.5 text-xs font-medium rounded transition-all duration-200 flex items-center gap-1.5 cursor-pointer ${
                    diffMode === 'side-by-side' ?
                      'bg-github-bg-primary text-github-text-primary shadow-sm'
                    : 'text-github-text-secondary hover:text-github-text-primary'
                  }`}
                >
                  <Columns size={14} />
                  Side by Side
                </button>
                <button
                  onClick={() => setDiffMode('inline')}
                  className={`px-3 py-1.5 text-xs font-medium rounded transition-all duration-200 flex items-center gap-1.5 cursor-pointer ${
                    diffMode === 'inline' ?
                      'bg-github-bg-primary text-github-text-primary shadow-sm'
                    : 'text-github-text-secondary hover:text-github-text-primary'
                  }`}
                >
                  <AlignLeft size={14} />
                  Inline
                </button>
>>>>>>> 628d3fd1
              </div>
              <Checkbox
                checked={ignoreWhitespace}
                onChange={setIgnoreWhitespace}
                label="Ignore Whitespace"
                title={ignoreWhitespace ? 'Show whitespace changes' : 'Ignore whitespace changes'}
              />
              {/* File Watch Reload Button */}
              <ReloadButton
                shouldReload={shouldReload}
                isReloading={watchState.isReloading}
                onReload={reload}
                changeType={watchState.lastChangeType}
              />
            </div>
            <div className="flex items-center gap-4 text-sm text-github-text-secondary">
              {comments.length > 0 && (
                <CommentsDropdown
                  commentsCount={comments.length}
                  isCopiedAll={isCopiedAll}
                  onCopyAll={handleCopyAllComments}
                  onDeleteAll={clearAllComments}
                />
              )}
              <div className="flex flex-col gap-1 items-center">
                <div className="text-xs relative">
                  {reviewedFiles.size === diffData.files.length ?
                    'All diffs difit-ed!'
                  : `${reviewedFiles.size} / ${diffData.files.length} files viewed`}
                  <SparkleAnimation isActive={showSparkles} />
                </div>
                <div
                  className="relative h-2 bg-github-bg-tertiary rounded-full overflow-hidden"
                  style={{
                    width: '90px',
                    border: '1px solid var(--color-github-border)',
                  }}
                >
                  <div
                    className="absolute top-0 right-0 h-full transition-all duration-300 ease-out"
                    style={{
                      width: `${((diffData.files.length - reviewedFiles.size) / diffData.files.length) * 100}%`,
                      backgroundColor: (() => {
                        const remainingPercent =
                          ((diffData.files.length - reviewedFiles.size) / diffData.files.length) *
                          100;
                        if (remainingPercent > 50) return 'var(--color-github-accent)'; // green
                        if (remainingPercent > 20) return 'var(--color-github-warning)'; // yellow
                        return 'var(--color-github-danger)'; // red
                      })(),
                    }}
                  />
                </div>
              </div>
              <span>
                Reviewing:{' '}
                <code className="bg-github-bg-tertiary px-1.5 py-0.5 rounded text-xs text-github-text-primary">
                  {diffData.commit.includes('...') ?
                    <>
                      <span className="text-github-text-secondary font-medium">
                        {diffData.commit.split('...')[0]}...
                      </span>
                      <span className="font-medium">{diffData.commit.split('...')[1]}</span>
                    </>
                  : diffData.commit}
                </code>
              </span>
              <span>
                {diffData.files.length} file
                {diffData.files.length !== 1 ? 's' : ''} changed
              </span>
            </div>
          </div>
        </header>

        <div className="flex flex-1 overflow-hidden">
          <div
            className={`relative overflow-hidden ${!isDragging ? '!transition-all !duration-300 !ease-in-out' : ''}`}
            style={{
              width: isFileTreeOpen ? `${sidebarWidth}px` : '0px',
            }}
          >
            <aside
              id="file-tree-panel"
              className="bg-github-bg-secondary border-r border-github-border overflow-y-auto flex flex-col"
              style={{
                width: `${sidebarWidth}px`,
                minWidth: '200px',
                maxWidth: '600px',
                height: '100%',
              }}
            >
              <div className="flex-1 overflow-y-auto">
                <FileList
                  files={diffData.files}
                  onScrollToFile={(filePath) => {
                    const element = document.getElementById(getFileElementId(filePath));
                    if (element) {
                      element.scrollIntoView({ behavior: 'smooth', block: 'start' });
                    }
                  }}
                  comments={comments}
                  reviewedFiles={reviewedFiles}
                  onToggleReviewed={toggleFileReviewed}
                />
              </div>
              <div className="p-4 border-t border-github-border flex justify-end">
                <a
                  href="https://github.com/yoshiko-pg/difit"
                  target="_blank"
                  rel="noopener noreferrer"
                  className="flex items-center gap-2 text-github-text-secondary hover:text-github-text-primary transition-colors"
                  title="View on GitHub"
                >
                  <span className="text-sm">Star on GitHub</span>
                  <GitHubIcon style={{ height: '18px', width: '18px' }} />
                </a>
              </div>
            </aside>
          </div>

          <div
            className={`bg-github-border hover:bg-github-text-muted cursor-col-resize ${!isDragging ? '!transition-all !duration-300 !ease-in-out' : ''}`}
            style={{
              width: isFileTreeOpen ? '4px' : '0px',
            }}
            onMouseDown={handleMouseDown}
            title="Drag to resize file list"
          />

          <main className="flex-1 overflow-y-auto">
            {diffData.files.map((file, fileIndex) => {
              return (
                <div key={file.path} id={getFileElementId(file.path)} className="mb-6">
                  <DiffViewer
                    file={file}
                    comments={comments.filter((c) => c.file === file.path)}
                    diffMode={diffMode}
                    reviewedFiles={reviewedFiles}
                    onToggleReviewed={toggleFileReviewed}
                    onAddComment={handleAddComment}
                    onGeneratePrompt={generatePrompt}
                    onRemoveComment={removeComment}
                    onUpdateComment={updateComment}
                    syntaxTheme={settings.syntaxTheme}
                    baseCommitish={diffData.baseCommitish}
                    targetCommitish={diffData.targetCommitish}
                    cursor={cursor?.fileIndex === fileIndex ? cursor : null}
                    fileIndex={fileIndex}
                    onLineClick={(fileIdx, chunkIdx, lineIdx, side) => {
                      setCursorPosition({
                        fileIndex: fileIdx,
                        chunkIndex: chunkIdx,
                        lineIndex: lineIdx,
                        side,
                      });
                    }}
                    commentTrigger={commentTrigger?.fileIndex === fileIndex ? commentTrigger : null}
                    onCommentTriggerHandled={() => setCommentTrigger(null)}
                  />
                </div>
              );
            })}
          </main>
        </div>

        <SettingsModal
          isOpen={isSettingsOpen}
          onClose={() => setIsSettingsOpen(false)}
          settings={settings}
          onSettingsChange={updateSettings}
        />

<<<<<<< HEAD
      <HelpModal isOpen={isHelpOpen} onClose={() => setIsHelpOpen(false)} />

      <CommentsListModal
        isOpen={isCommentsListOpen}
        onClose={() => setIsCommentsListOpen(false)}
        onNavigate={handleNavigateToComment}
        comments={comments}
        onRemoveComment={removeComment}
        onGeneratePrompt={generatePrompt}
        onUpdateComment={updateComment}
      />
    </div>
=======
        <HelpModal isOpen={isHelpOpen} onClose={() => setIsHelpOpen(false)} />
      </div>
    </WordHighlightProvider>
>>>>>>> 628d3fd1
  );
}

export default App;<|MERGE_RESOLUTION|>--- conflicted
+++ resolved
@@ -354,24 +354,6 @@
               </button>
             </div>
           </div>
-<<<<<<< HEAD
-          <div className="flex items-center gap-4 text-sm text-github-text-secondary">
-            {comments.length > 0 && (
-              <CommentsDropdown
-                commentsCount={comments.length}
-                isCopiedAll={isCopiedAll}
-                onCopyAll={handleCopyAllComments}
-                onDeleteAll={clearAllComments}
-                onViewAll={() => setIsCommentsListOpen(true)}
-              />
-            )}
-            <div className="flex flex-col gap-1 items-center">
-              <div className="text-xs relative">
-                {reviewedFiles.size === diffData.files.length ?
-                  'All diffs difit-ed!'
-                : `${reviewedFiles.size} / ${diffData.files.length} files viewed`}
-                <SparkleAnimation isActive={showSparkles} />
-=======
           <div
             className={`border-r border-github-border ${!isDragging ? '!transition-all !duration-300 !ease-in-out' : ''}`}
             style={{
@@ -406,7 +388,6 @@
                   <AlignLeft size={14} />
                   Inline
                 </button>
->>>>>>> 628d3fd1
               </div>
               <Checkbox
                 checked={ignoreWhitespace}
@@ -429,6 +410,7 @@
                   isCopiedAll={isCopiedAll}
                   onCopyAll={handleCopyAllComments}
                   onDeleteAll={clearAllComments}
+                  onViewAll={() => setIsCommentsListOpen(true)}
                 />
               )}
               <div className="flex flex-col gap-1 items-center">
@@ -580,24 +562,19 @@
           onSettingsChange={updateSettings}
         />
 
-<<<<<<< HEAD
-      <HelpModal isOpen={isHelpOpen} onClose={() => setIsHelpOpen(false)} />
-
-      <CommentsListModal
-        isOpen={isCommentsListOpen}
-        onClose={() => setIsCommentsListOpen(false)}
-        onNavigate={handleNavigateToComment}
-        comments={comments}
-        onRemoveComment={removeComment}
-        onGeneratePrompt={generatePrompt}
-        onUpdateComment={updateComment}
-      />
-    </div>
-=======
         <HelpModal isOpen={isHelpOpen} onClose={() => setIsHelpOpen(false)} />
+
+        <CommentsListModal
+          isOpen={isCommentsListOpen}
+          onClose={() => setIsCommentsListOpen(false)}
+          onNavigate={handleNavigateToComment}
+          comments={comments}
+          onRemoveComment={removeComment}
+          onGeneratePrompt={generatePrompt}
+          onUpdateComment={updateComment}
+        />
       </div>
     </WordHighlightProvider>
->>>>>>> 628d3fd1
   );
 }
 
