<<<<<<< HEAD
import { Columns, AlignLeft, Copy, Settings, PanelLeftClose, PanelLeft } from 'lucide-react';
=======
import { Columns, AlignLeft, Copy, Settings, Github } from 'lucide-react';
>>>>>>> f1c77f1b
import { useState, useEffect } from 'react';

import { type DiffResponse, type LineNumber } from '../types/diff';

import { Checkbox } from './components/Checkbox';
import { DiffViewer } from './components/DiffViewer';
import { FileList } from './components/FileList';
import { Logo } from './components/Logo';
import { SettingsModal } from './components/SettingsModal';
import { useAppearanceSettings } from './hooks/useAppearanceSettings';
import { useLocalComments } from './hooks/useLocalComments';

function App() {
  const [diffData, setDiffData] = useState<DiffResponse | null>(null);
  const [reviewedFiles, setReviewedFiles] = useState<Set<string>>(new Set());
  const [diffMode, setDiffMode] = useState<'side-by-side' | 'inline'>('side-by-side');
  const [ignoreWhitespace, setIgnoreWhitespace] = useState(true);
  const [loading, setLoading] = useState(true);
  const [error, setError] = useState<string | null>(null);
  const [isCopiedAll, setIsCopiedAll] = useState(false);
  const [sidebarWidth, setSidebarWidth] = useState(320); // 320px default width
  const [isSettingsOpen, setIsSettingsOpen] = useState(false);
  const [isFileTreeOpen, setIsFileTreeOpen] = useState(true);

  const { settings, updateSettings } = useAppearanceSettings();

  const {
    comments,
    addComment,
    removeComment,
    updateComment,
    generatePrompt,
    generateAllCommentsPrompt,
  } = useLocalComments(diffData?.commit);

  const handleMouseDown = (e: React.MouseEvent) => {
    e.preventDefault();
    const startX = e.clientX;
    const startWidth = sidebarWidth;

    const handleMouseMove = (e: MouseEvent) => {
      const newWidth = Math.max(200, Math.min(600, startWidth + (e.clientX - startX)));
      setSidebarWidth(newWidth);
    };

    const handleMouseUp = () => {
      document.removeEventListener('mousemove', handleMouseMove);
      document.removeEventListener('mouseup', handleMouseUp);
    };

    document.addEventListener('mousemove', handleMouseMove);
    document.addEventListener('mouseup', handleMouseUp);
  };

  useEffect(() => {
    void fetchDiffData();
  }, [ignoreWhitespace]);

  // Send comments to server before page unload
  useEffect(() => {
    const sendCommentsBeforeUnload = () => {
      if (comments.length > 0) {
        // Use sendBeacon for reliable delivery during page unload
        const data = JSON.stringify({ comments });
        navigator.sendBeacon('/api/comments', data);
      }
    };

    window.addEventListener('beforeunload', sendCommentsBeforeUnload);

    return () => {
      window.removeEventListener('beforeunload', sendCommentsBeforeUnload);
      // Also send comments when component unmounts
      sendCommentsBeforeUnload();
    };
  }, [comments]);

  // Establish SSE connection for tab close detection
  useEffect(() => {
    const eventSource = new EventSource('/api/heartbeat');

    eventSource.onopen = () => {
      console.log('Connected to server heartbeat');
    };

    eventSource.onerror = () => {
      console.log('Server connection lost');
      eventSource.close();
    };

    // Cleanup on unmount
    return () => {
      eventSource.close();
    };
  }, []);

  // Check if file is a lock file that should be collapsed by default
  const isLockFile = (filePath: string): boolean => {
    const lockFiles = [
      'pnpm-lock.yaml',
      'package-lock.json',
      'yarn.lock',
      'Cargo.lock',
      'Gemfile.lock',
      'composer.lock',
      'Pipfile.lock',
      'poetry.lock',
      'go.sum',
      'mix.lock',
    ];
    const fileName = filePath.split('/').pop() || '';
    return lockFiles.includes(fileName);
  };

  const fetchDiffData = async () => {
    try {
      const response = await fetch(`/api/diff?ignoreWhitespace=${ignoreWhitespace}`);
      if (!response.ok) throw new Error('Failed to fetch diff data');
      const data = await response.json();
      setDiffData(data);

      // Set diff mode from server response if provided
      if (data.mode) {
        setDiffMode(data.mode as 'side-by-side' | 'inline');
      }

      // Auto-collapse lock files
      const lockFilesToCollapse = data.files
        .filter((file: any) => isLockFile(file.path))
        .map((file: any) => file.path);

      if (lockFilesToCollapse.length > 0) {
        setReviewedFiles((prev) => new Set([...prev, ...lockFilesToCollapse]));
      }
    } catch (err) {
      setError(err instanceof Error ? err.message : 'Unknown error');
    } finally {
      setLoading(false);
    }
  };

  const handleAddComment = (
    file: string,
    line: LineNumber,
    body: string,
    codeContent?: string
  ): Promise<void> => {
    addComment(file, line, body, codeContent);
    return Promise.resolve();
  };

  const handleCopyAllComments = async () => {
    try {
      const prompt = generateAllCommentsPrompt();
      await navigator.clipboard.writeText(prompt);
      setIsCopiedAll(true);
      setTimeout(() => setIsCopiedAll(false), 2000);
    } catch (error) {
      console.error('Failed to copy all comments prompt:', error);
    }
  };

  const toggleFileReviewed = (filePath: string) => {
    setReviewedFiles((prev) => {
      const newSet = new Set(prev);
      const wasReviewed = newSet.has(filePath);

      if (wasReviewed) {
        newSet.delete(filePath);
      } else {
        newSet.add(filePath);
        // When marking as reviewed (closing file), scroll to the file header
        setTimeout(() => {
          const element = document.getElementById(`file-${filePath.replace(/[^a-zA-Z0-9]/g, '-')}`);
          if (element) {
            element.scrollIntoView({ behavior: 'instant', block: 'start' });
          }
        }, 100);
      }
      return newSet;
    });
  };

  if (loading) {
    return (
      <div className="flex items-center justify-center h-screen bg-github-bg-primary">
        <div className="text-github-text-secondary text-base">Loading diff...</div>
      </div>
    );
  }

  if (error) {
    return (
      <div className="flex flex-col items-center justify-center h-screen bg-github-bg-primary text-center gap-2">
        <h2 className="text-github-danger text-2xl mb-2">Error</h2>
        <p className="text-github-text-secondary text-base">{error}</p>
      </div>
    );
  }

  if (!diffData) {
    return (
      <div className="flex flex-col items-center justify-center h-screen bg-github-bg-primary text-center gap-2">
        <h2 className="text-github-danger text-2xl mb-2">No data</h2>
        <p className="text-github-text-secondary text-base">No diff data available</p>
      </div>
    );
  }

  return (
    <div className="h-screen flex flex-col">
      <header className="bg-github-bg-secondary border-b border-github-border flex items-center">
        <div
          className="px-4 py-3 border-r border-github-border flex items-center justify-between gap-4"
          style={{
            width: isFileTreeOpen ? `${sidebarWidth}px` : 'auto',
            minWidth: isFileTreeOpen ? '200px' : 'auto',
            maxWidth: isFileTreeOpen ? '600px' : 'auto',
          }}
        >
          <h1>
            <Logo style={{ height: '18px', color: 'var(--color-github-text-secondary)' }} />
          </h1>
          <div className="flex items-center gap-1">
            <button
              onClick={() => setIsFileTreeOpen(!isFileTreeOpen)}
              className="p-2 text-github-text-secondary hover:text-github-text-primary hover:bg-github-bg-tertiary rounded transition-colors"
              title={isFileTreeOpen ? 'Collapse file tree' : 'Expand file tree'}
            >
              {isFileTreeOpen ?
                <PanelLeftClose size={18} />
              : <PanelLeft size={18} />}
            </button>
            <button
              onClick={() => setIsSettingsOpen(true)}
              className="p-2 text-github-text-secondary hover:text-github-text-primary hover:bg-github-bg-tertiary rounded transition-colors"
              title="Appearance Settings"
            >
              <Settings size={18} />
            </button>
          </div>
        </div>
        {isFileTreeOpen && <div className="w-1" />}
        <div className="flex-1 px-4 py-3 flex items-center justify-between gap-4">
          <div className="flex items-center gap-3">
            <div className="flex bg-github-bg-tertiary border border-github-border rounded-md p-1">
              <button
                onClick={() => setDiffMode('side-by-side')}
                className={`px-3 py-1.5 text-xs font-medium rounded transition-all duration-200 flex items-center gap-1.5 cursor-pointer ${
                  diffMode === 'side-by-side' ?
                    'bg-github-bg-primary text-github-text-primary shadow-sm'
                  : 'text-github-text-secondary hover:text-github-text-primary'
                }`}
              >
                <Columns size={14} />
                Side by Side
              </button>
              <button
                onClick={() => setDiffMode('inline')}
                className={`px-3 py-1.5 text-xs font-medium rounded transition-all duration-200 flex items-center gap-1.5 cursor-pointer ${
                  diffMode === 'inline' ?
                    'bg-github-bg-primary text-github-text-primary shadow-sm'
                  : 'text-github-text-secondary hover:text-github-text-primary'
                }`}
              >
                <AlignLeft size={14} />
                Inline
              </button>
            </div>
            <Checkbox
              checked={ignoreWhitespace}
              onChange={setIgnoreWhitespace}
              label="Ignore Whitespace"
              title={ignoreWhitespace ? 'Show whitespace changes' : 'Ignore whitespace changes'}
            />
          </div>
          <div className="flex items-center gap-4 text-sm text-github-text-secondary">
            {comments.length > 0 && (
              <button
                onClick={handleCopyAllComments}
                className="text-xs px-3 py-1.5 rounded transition-all whitespace-nowrap flex items-center gap-1.5"
                style={{
                  backgroundColor: 'var(--color-yellow-btn-bg)',
                  color: 'var(--color-yellow-btn-text)',
                  border: '1px solid var(--color-yellow-btn-border)',
                }}
                onMouseEnter={(e) => {
                  e.currentTarget.style.backgroundColor = 'var(--color-yellow-btn-hover-bg)';
                  e.currentTarget.style.borderColor = 'var(--color-yellow-btn-hover-border)';
                }}
                onMouseLeave={(e) => {
                  e.currentTarget.style.backgroundColor = 'var(--color-yellow-btn-bg)';
                  e.currentTarget.style.borderColor = 'var(--color-yellow-btn-border)';
                }}
                title={`Copy all ${comments.length} comments to AI coding agent`}
              >
                <Copy size={12} />
                {isCopiedAll ? 'Copied All!' : `Copy All Prompt (${comments.length})`}
              </button>
            )}
            <span>
              Reviewing:{' '}
              <code className="bg-github-bg-tertiary px-1.5 py-0.5 rounded text-xs text-github-text-primary">
                {diffData.commit.includes('...') ?
                  <>
                    <span className="text-github-text-secondary font-medium">
                      {diffData.commit.split('...')[0]}...
                    </span>
                    <span className="font-medium">{diffData.commit.split('...')[1]}</span>
                  </>
                : diffData.commit}
              </code>
            </span>
            <span>
              {diffData.files.length} file
              {diffData.files.length !== 1 ? 's' : ''} changed
            </span>
          </div>
        </div>
      </header>

      <div className="flex flex-1 overflow-hidden">
<<<<<<< HEAD
        {isFileTreeOpen && (
          <aside
            className="bg-github-bg-secondary border-r border-github-border overflow-y-auto"
            style={{
              width: `${sidebarWidth}px`,
              minWidth: '200px',
              maxWidth: '600px',
            }}
          >
=======
        <aside
          className="bg-github-bg-secondary border-r border-github-border overflow-y-auto flex flex-col"
          style={{
            width: `${sidebarWidth}px`,
            minWidth: '200px',
            maxWidth: '600px',
          }}
        >
          <div className="flex-1 overflow-y-auto">
>>>>>>> f1c77f1b
            <FileList
              files={diffData.files}
              onScrollToFile={(filePath) => {
                const element = document.getElementById(
                  `file-${filePath.replace(/[^a-zA-Z0-9]/g, '-')}`
                );
                if (element) {
                  element.scrollIntoView({ behavior: 'smooth', block: 'start' });
                }
              }}
              comments={comments}
              reviewedFiles={reviewedFiles}
              onToggleReviewed={toggleFileReviewed}
            />
<<<<<<< HEAD
          </aside>
        )}

        {isFileTreeOpen && (
          <div
            className="w-1 bg-github-border hover:bg-github-text-muted cursor-col-resize transition-colors"
            onMouseDown={handleMouseDown}
            title="Drag to resize file list"
          />
        )}
=======
          </div>
          <div className="p-4 border-t border-github-border flex justify-end">
            <a
              href="https://github.com/yoshiko-pg/difit"
              target="_blank"
              rel="noopener noreferrer"
              className="flex items-center gap-2 text-github-text-secondary hover:text-github-text-primary transition-colors"
              title="View on GitHub"
            >
              <span className="text-sm">Star on GitHub</span>
              <Github size={18} />
            </a>
          </div>
        </aside>

        <div
          className="w-1 bg-github-border hover:bg-github-text-muted cursor-col-resize transition-colors"
          onMouseDown={handleMouseDown}
          title="Drag to resize file list"
        />
>>>>>>> f1c77f1b

        <main className="flex-1 overflow-y-auto">
          {diffData.files.map((file) => (
            <div
              key={file.path}
              id={`file-${file.path.replace(/[^a-zA-Z0-9]/g, '-')}`}
              className="mb-6"
            >
              <DiffViewer
                file={file}
                comments={comments.filter((c) => c.file === file.path)}
                diffMode={diffMode}
                reviewedFiles={reviewedFiles}
                onToggleReviewed={toggleFileReviewed}
                onAddComment={handleAddComment}
                onGeneratePrompt={generatePrompt}
                onRemoveComment={removeComment}
                onUpdateComment={updateComment}
                syntaxTheme={settings.syntaxTheme}
                baseCommitish={diffData.baseCommitish}
                targetCommitish={diffData.targetCommitish}
              />
            </div>
          ))}
        </main>
      </div>

      <SettingsModal
        isOpen={isSettingsOpen}
        onClose={() => setIsSettingsOpen(false)}
        settings={settings}
        onSettingsChange={updateSettings}
      />
    </div>
  );
}

export default App;<|MERGE_RESOLUTION|>--- conflicted
+++ resolved
@@ -1,8 +1,12 @@
-<<<<<<< HEAD
-import { Columns, AlignLeft, Copy, Settings, PanelLeftClose, PanelLeft } from 'lucide-react';
-=======
-import { Columns, AlignLeft, Copy, Settings, Github } from 'lucide-react';
->>>>>>> f1c77f1b
+import {
+  Columns,
+  AlignLeft,
+  Copy,
+  Settings,
+  Github,
+  PanelLeftClose,
+  PanelLeft,
+} from 'lucide-react';
 import { useState, useEffect } from 'react';
 
 import { type DiffResponse, type LineNumber } from '../types/diff';
@@ -325,42 +329,43 @@
       </header>
 
       <div className="flex flex-1 overflow-hidden">
-<<<<<<< HEAD
         {isFileTreeOpen && (
           <aside
-            className="bg-github-bg-secondary border-r border-github-border overflow-y-auto"
+            className="bg-github-bg-secondary border-r border-github-border overflow-y-auto flex flex-col"
             style={{
               width: `${sidebarWidth}px`,
               minWidth: '200px',
               maxWidth: '600px',
             }}
           >
-=======
-        <aside
-          className="bg-github-bg-secondary border-r border-github-border overflow-y-auto flex flex-col"
-          style={{
-            width: `${sidebarWidth}px`,
-            minWidth: '200px',
-            maxWidth: '600px',
-          }}
-        >
-          <div className="flex-1 overflow-y-auto">
->>>>>>> f1c77f1b
-            <FileList
-              files={diffData.files}
-              onScrollToFile={(filePath) => {
-                const element = document.getElementById(
-                  `file-${filePath.replace(/[^a-zA-Z0-9]/g, '-')}`
-                );
-                if (element) {
-                  element.scrollIntoView({ behavior: 'smooth', block: 'start' });
-                }
-              }}
-              comments={comments}
-              reviewedFiles={reviewedFiles}
-              onToggleReviewed={toggleFileReviewed}
-            />
-<<<<<<< HEAD
+            <div className="flex-1 overflow-y-auto">
+              <FileList
+                files={diffData.files}
+                onScrollToFile={(filePath) => {
+                  const element = document.getElementById(
+                    `file-${filePath.replace(/[^a-zA-Z0-9]/g, '-')}`
+                  );
+                  if (element) {
+                    element.scrollIntoView({ behavior: 'smooth', block: 'start' });
+                  }
+                }}
+                comments={comments}
+                reviewedFiles={reviewedFiles}
+                onToggleReviewed={toggleFileReviewed}
+              />
+            </div>
+            <div className="p-4 border-t border-github-border flex justify-end">
+              <a
+                href="https://github.com/yoshiko-pg/difit"
+                target="_blank"
+                rel="noopener noreferrer"
+                className="flex items-center gap-2 text-github-text-secondary hover:text-github-text-primary transition-colors"
+                title="View on GitHub"
+              >
+                <span className="text-sm">Star on GitHub</span>
+                <Github size={18} />
+              </a>
+            </div>
           </aside>
         )}
 
@@ -371,28 +376,6 @@
             title="Drag to resize file list"
           />
         )}
-=======
-          </div>
-          <div className="p-4 border-t border-github-border flex justify-end">
-            <a
-              href="https://github.com/yoshiko-pg/difit"
-              target="_blank"
-              rel="noopener noreferrer"
-              className="flex items-center gap-2 text-github-text-secondary hover:text-github-text-primary transition-colors"
-              title="View on GitHub"
-            >
-              <span className="text-sm">Star on GitHub</span>
-              <Github size={18} />
-            </a>
-          </div>
-        </aside>
-
-        <div
-          className="w-1 bg-github-border hover:bg-github-text-muted cursor-col-resize transition-colors"
-          onMouseDown={handleMouseDown}
-          title="Drag to resize file list"
-        />
->>>>>>> f1c77f1b
 
         <main className="flex-1 overflow-y-auto">
           {diffData.files.map((file) => (
