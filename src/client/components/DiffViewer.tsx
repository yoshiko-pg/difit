--- conflicted
+++ resolved
@@ -11,18 +11,12 @@
 } from 'lucide-react';
 import { useState } from 'react';
 
-<<<<<<< HEAD
-import { type DiffFile, type NotebookDiffFile, type Comment } from '../../types/diff';
-
-import { DiffChunk } from './DiffChunk';
-import { NotebookDiffViewer } from './NotebookDiffViewer';
-=======
-import { type DiffFile, type Comment, type LineNumber } from '../../types/diff';
+import { type DiffFile, type NotebookDiffFile, type Comment, type LineNumber } from '../../types/diff';
 import { isImageFile } from '../utils/imageUtils';
 
 import { DiffChunk } from './DiffChunk';
 import { ImageDiffChunk } from './ImageDiffChunk';
->>>>>>> 8e1a756a
+import { NotebookDiffViewer } from './NotebookDiffViewer';
 import { setCurrentFilename } from './PrismSyntaxHighlighter';
 import type { AppearanceSettings } from './SettingsModal';
 
