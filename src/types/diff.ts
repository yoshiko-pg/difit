export interface DiffFile {
  path: string;
  oldPath?: string;
  status: 'modified' | 'added' | 'deleted' | 'renamed';
  additions: number;
  deletions: number;
  chunks: DiffChunk[];
}

export interface FileDiff {
  path: string;
  status: 'A' | 'M' | 'D';
  diff: string;
  additions: number;
  deletions: number;
}

export interface DiffChunk {
  header: string;
  oldStart: number;
  oldLines: number;
  newStart: number;
  newLines: number;
  lines: DiffLine[];
}

export interface DiffLine {
  type: 'add' | 'delete' | 'normal' | 'hunk' | 'remove' | 'context' | 'header';
  content: string;
  oldLineNumber?: number;
  newLineNumber?: number;
}

export interface ParsedDiff {
  chunks: DiffChunk[];
}

export interface DiffResponse {
  commit: string;
  files: (DiffFile | NotebookDiffFile)[];
  ignoreWhitespace?: boolean;
  isEmpty?: boolean;
  mode?: string;
  baseCommitish?: string;
  targetCommitish?: string;
}

export type LineNumber = number | [number, number];

export interface Comment {
  id: string;
  file: string;
  line: LineNumber;
  body: string;
  timestamp: string;
  codeContent?: string; // The actual code content for this line
}

<<<<<<< HEAD
// Jupyter Notebook specific types
/**
 * Represents a single cell in a Jupyter notebook
 */
export interface NotebookCell {
  /** Type of the cell: code, markdown, or raw */
  cell_type: 'code' | 'markdown' | 'raw';
  /** Source code/content of the cell, can be string or array of strings */
  source: string[] | string;
  /** Optional metadata associated with the cell */
  metadata?: Record<string, any>;
  /** Execution count for code cells (null if not executed) */
  execution_count?: number | null;
  /** Outputs generated by code cell execution */
  outputs?: NotebookOutput[];
}

/**
 * Represents output from a notebook cell execution
 */
export interface NotebookOutput {
  /** Type of output produced */
  output_type: 'stream' | 'display_data' | 'execute_result' | 'error';
  /** Data content of the output (for display_data, execute_result) */
  data?: Record<string, any>;
  /** Text content (for stream output) */
  text?: string[] | string;
  /** Stream name (stdout, stderr) for stream output */
  name?: string;
  /** Error name for error output */
  ename?: string;
  /** Error value for error output */
  evalue?: string;
  /** Error traceback for error output */
  traceback?: string[] | string;
}

/**
 * Represents the difference between two notebook cells
 */
export interface CellDiff {
  /** Index of the cell in the new notebook */
  cellIndex: number;
  /** Index of the cell in the old notebook (if different from cellIndex) */
  oldCellIndex?: number;
  /** Status of the cell change */
  status: 'added' | 'deleted' | 'modified' | 'moved' | 'unchanged';
  /** The cell in the old version */
  oldCell?: NotebookCell;
  /** The cell in the new version */
  newCell?: NotebookCell;
  /** Diff chunks for source code changes */
  sourceChanges?: DiffChunk[];
  /** Summary of output changes */
  outputChanges?: {
    added: NotebookOutput[];
    deleted: NotebookOutput[];
    modified: Array<{
      old: NotebookOutput;
      new: NotebookOutput;
    }>;
  };
  /** Diff chunks for output changes */
  outputDiffChunks?: DiffChunk[];
  /** Whether cell metadata has changed */
  metadataChanged?: boolean;
  /** Whether execution count has changed */
  executionCountChanged?: boolean;
}

/**
 * Represents a diff for an entire Jupyter notebook file
 */
export interface NotebookDiffFile {
  /** Path to the notebook file */
  path: string;
  /** Original path if file was renamed */
  oldPath?: string;
  /** Overall file status */
  status: 'modified' | 'added' | 'deleted' | 'renamed';
  /** Array of cell-level diffs */
  cellDiffs: CellDiff[];
  /** Whether notebook-level metadata has changed */
  metadataChanged?: boolean;
  /** Total number of cells added */
  totalCellsAdded: number;
  /** Total number of cells deleted */
  totalCellsDeleted: number;
  /** Total number of cells modified */
  totalCellsModified: number;
}

export interface NotebookDiff {
  files: NotebookDiffFile[];
=======
export interface LineSelection {
  side: 'old' | 'new';
  lineNumber: number;
>>>>>>> 8e1a756a
}<|MERGE_RESOLUTION|>--- conflicted
+++ resolved
@@ -56,7 +56,6 @@
   codeContent?: string; // The actual code content for this line
 }
 
-<<<<<<< HEAD
 // Jupyter Notebook specific types
 /**
  * Represents a single cell in a Jupyter notebook
@@ -151,9 +150,9 @@
 
 export interface NotebookDiff {
   files: NotebookDiffFile[];
-=======
+}
+
 export interface LineSelection {
   side: 'old' | 'new';
   lineNumber: number;
->>>>>>> 8e1a756a
 }