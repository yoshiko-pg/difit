--- conflicted
+++ resolved
@@ -216,24 +216,18 @@
     }, 5000);
 
     // When client disconnects (tab closed, navigation, etc.)
-    req.on('close', async () => {
+    req.on('close', () => {
       clearInterval(heartbeatInterval);
-<<<<<<< HEAD
       // Add a small delay to ensure any pending sendBeacon requests are processed
-      setTimeout(() => {
+      setTimeout(async () => {
         console.log('Client disconnected, shutting down server...');
+
+        // Stop file watcher
+        await fileWatcher.stop();
+
         outputFinalComments();
         process.exit(0);
       }, 100);
-=======
-      console.log('Client disconnected, shutting down server...');
-
-      // Stop file watcher
-      await fileWatcher.stop();
-
-      outputFinalComments();
-      process.exit(0);
->>>>>>> 01d02c34
     });
   });
 
