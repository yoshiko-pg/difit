--- conflicted
+++ resolved
@@ -50,7 +50,6 @@
     next();
   });
 
-<<<<<<< HEAD
   // Skip validation if using stdin diff
   if (!options.stdinDiff) {
     const isValidCommit = await parser.validateCommit(options.targetCommitish ?? '');
@@ -59,30 +58,17 @@
     }
   }
 
+  // Generate initial diff data for isEmpty check
   if (options.stdinDiff) {
     // Parse stdin diff directly
-    diffData = parser.parseStdinDiff(options.stdinDiff);
+    diffDataCache = parser.parseStdinDiff(options.stdinDiff);
   } else {
-    diffData = await parser.parseDiff(
+    diffDataCache = await parser.parseDiff(
       options.targetCommitish ?? '',
       options.baseCommitish ?? '',
       currentIgnoreWhitespace
     );
   }
-=======
-  // Validate commits at startup
-  const isValidCommit = await parser.validateCommit(options.targetCommitish);
-  if (!isValidCommit) {
-    throw new Error(`Invalid or non-existent commit: ${options.targetCommitish}`);
-  }
-
-  // Generate initial diff data for isEmpty check
-  diffDataCache = await parser.parseDiff(
-    options.targetCommitish,
-    options.baseCommitish,
-    currentIgnoreWhitespace
-  );
->>>>>>> 01d02c34
 
   // Function to invalidate cache when file changes are detected
   const invalidateCache = () => {
@@ -92,20 +78,12 @@
   app.get('/api/diff', async (req, res) => {
     const ignoreWhitespace = req.query.ignoreWhitespace === 'true';
 
-<<<<<<< HEAD
-    if (ignoreWhitespace !== currentIgnoreWhitespace && !options.stdinDiff) {
+    // Regenerate diff data if cache is invalid or whitespace setting changed
+    if (!diffDataCache || (ignoreWhitespace !== currentIgnoreWhitespace && !options.stdinDiff)) {
       currentIgnoreWhitespace = ignoreWhitespace;
-      diffData = await parser.parseDiff(
+      diffDataCache = await parser.parseDiff(
         options.targetCommitish ?? '',
         options.baseCommitish ?? '',
-=======
-    // Regenerate diff data if cache is invalid or whitespace setting changed
-    if (!diffDataCache || ignoreWhitespace !== currentIgnoreWhitespace) {
-      currentIgnoreWhitespace = ignoreWhitespace;
-      diffDataCache = await parser.parseDiff(
-        options.targetCommitish,
-        options.baseCommitish,
->>>>>>> 01d02c34
         ignoreWhitespace
       );
     }
